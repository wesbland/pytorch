--- conflicted
+++ resolved
@@ -231,12 +231,8 @@
     args: Tuple[Any, ...],
     kwargs: Optional[Dict[str, Any]] = None,
     *,
-<<<<<<< HEAD
     dynamic_shapes: Optional[Union[Dict[str, Any], Tuple[Any]]] = None,
-=======
-    dynamic_shapes: Optional[Dict[str, Any]] = None,
     preserve_module_call_signature: Tuple[str, ...] = (),
->>>>>>> 58482a15
 ) -> ExportedProgram:
     """
     API for exporting with dynamic shape specifications instead of constraints.
