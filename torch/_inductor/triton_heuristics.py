--- conflicted
+++ resolved
@@ -52,9 +52,6 @@
     from triton.runtime.jit import get_cuda_stream
 else:
     get_cuda_stream = None
-
-
-_NUM_THREADS_PER_WARP = 32
 
 
 _NUM_THREADS_PER_WARP = 32
@@ -957,7 +954,6 @@
     return Config(cfg, num_warps=num_warps, num_stages=num_stages)
 
 
-<<<<<<< HEAD
 def pointwise(
     size_hints,
     meta,
@@ -966,9 +962,6 @@
     min_elem_per_thread_reduction_block=0,
     min_elem_per_thread_non_reduction_block=0,
 ):
-=======
-def pointwise(size_hints, meta, tile_hint=None, filename=None, min_elem_per_thread=0):
->>>>>>> 59592ce9
     """
     Construct @triton.heuristics() based on size_hints.
     """
@@ -979,16 +972,11 @@
         meta.get("autotune_hints", set()), size_hints, bs
     )
 
-<<<<<<< HEAD
     assert (
         min_elem_per_thread_reduction_block == 0
     ), f"Pointwise shouldn't have a reduction block! {min_elem_per_thread_reduction_block=}"
     triton_config_with_settings = functools.partial(
         triton_config, min_elem_per_thread=min_elem_per_thread_non_reduction_block
-=======
-    triton_config_with_settings = functools.partial(
-        triton_config, min_elem_per_thread=min_elem_per_thread
->>>>>>> 59592ce9
     )
 
     if len(size_hints) == 1:
