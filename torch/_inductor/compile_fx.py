import contextlib
import dataclasses
import functools
import logging
import os
import sys
import time
import warnings
from itertools import count

from typing import Any, Callable, Dict, FrozenSet, List, Optional, Sequence, Union
from unittest import mock

from functorch.compile import min_cut_rematerialization_partition

import torch._functorch.config as functorch_config

import torch.fx
import torch.utils._pytree as pytree
from torch._dynamo import (
    compiled_autograd,
    logging as dynamo_logging,
    utils as dynamo_utils,
)
from torch._dynamo.utils import detect_fake_mode, lazy_format_graph_code
from torch._functorch.aot_autograd import make_boxed_func
from torch._inductor.codecache import code_hash, CompiledFxGraph, FxGraphCache

from torch._inductor.debug import save_args_for_compile_fx_inner
from torch._ops import OpOverload
from torch._subclasses.fake_tensor import FakeTensor
from torch.fx.passes.fake_tensor_prop import FakeTensorProp

from .._dynamo.backends.common import aot_autograd
from ..fx.graph import _PyTreeCodeGen
from . import config, metrics
from .debug import DebugContext
from .decomposition import select_decomp_table
from .fx_passes.joint_graph import joint_graph_passes
from .fx_passes.post_grad import post_grad_passes, view_to_reshape
from .fx_passes.pre_grad import pre_grad_passes
from .graph import GraphLowering
from .ir import ExternKernelNode
from .pattern_matcher import clone_graph
from .utils import get_dtype_size, has_incompatible_cudagraph_ops
from .virtualized import V

if config.is_fbcode():
    from torch._inductor.fb.utils import time_and_log  # type: ignore[import]
else:
    # no-op decorator
    def time_and_log(attr: str):
        return dynamo_utils.identity


log = logging.getLogger(__name__)
perf_hint_log = torch._logging.getArtifactLogger(__name__, "perf_hints")
post_grad_graphs_log = torch._logging.getArtifactLogger(__name__, "post_grad_graphs")
ALIGNMENT = 16


@dataclasses.dataclass
class BoxedBool:
    value: bool

    def __bool__(self):
        return self.value

    @staticmethod
    def disable(obj):
        if isinstance(obj, BoxedBool):
            obj.value = False
            return obj
        return False


@dataclasses.dataclass
class BoxedDeviceIndex:
    value: Optional[int]

    def set(self, device_idx):
        assert device_idx is None or isinstance(device_idx, int)
        self.value = device_idx


# copy_ fails when trying to write to tensors with memory overlap,
# for expanded dimensions (a dimension which used to have size 1 -> ?)
# we can select one element from that dimension and write to it
# to achieve writing to all values of that dimension of the input tensor
def get_expanded_dims(t):
    if not isinstance(t, torch.Tensor):
        return None
    return [i for i in range(t.ndim) if t.stride(i) == 0 and t.size(i) != 1]


def index_expanded_dims(t: torch.Tensor, expanded_dims: List[int]) -> torch.Tensor:
    for expanded_dim in expanded_dims:
        t = torch.ops.aten.slice(t, expanded_dim, 0, 1)
    return t


def complex_memory_overlap(t: torch.Tensor) -> bool:
    # if torch._debug_has_internal_overlap thinks this tensor potentially has
    # memory overlap internally, let's dig deeper to find out whether it's true.
    t = index_expanded_dims(t, get_expanded_dims(t))
    if torch._debug_has_internal_overlap(t) != 0:
        strides = t.stride()
        sizes = t.shape
        indices = list(range(len(strides)))
        indices = [x for _, x in sorted(zip(strides, indices))]
        for i in range(len(strides)):
            prev_stride = 1 if i == 0 else strides[indices[i - 1]]
            prev_size = 1 if i == 0 else sizes[indices[i - 1]]
            if strides[indices[i]] < prev_stride * prev_size:
                return True
    return False


@functools.lru_cache(None)
def _step_logger():
    return dynamo_logging.get_step_logger(log)


@functools.lru_cache(None)
def _warn_tf32_disabled():
    if (
        torch.cuda.is_available()
        and not torch.backends.cuda.matmul.allow_tf32
        and torch.cuda.get_device_capability() >= (8, 0)
    ):
        warnings.warn(
            "TensorFloat32 tensor cores for float32 matrix multiplication available but not enabled. "
            "Consider setting `torch.set_float32_matmul_precision('high')` for better performance."
        )


def is_tf32_warning_applicable(gm: torch.fx.GraphModule):
    aten = torch.ops.aten
    tf32_ops = {
        aten.mm.default,
        aten.addmm.default,
        aten.bmm.default,
        aten.baddbmm.default,
    }
    for node in gm.graph.nodes:
        if (
            node.op == "call_function"
            and node.target in tf32_ops
            and isinstance(node.meta.get("val", None), torch.Tensor)
            and node.meta["val"].dtype == torch.float32
            and node.meta["val"].device.type == "cuda"
        ):
            return True
    return False


@DebugContext.wrap
def count_bytes_inner(
    gm: torch.fx.GraphModule,
    example_inputs: List[torch.Tensor],
    num_fixed: int = 0,
    **kwargs,
):
    shape_env = _shape_env_from_inputs(example_inputs)
    fake_mode = fake_tensor_prop(gm, example_inputs)

    with V.set_fake_mode(fake_mode):
        post_grad_passes(gm, False)

    graph = GraphLowering(gm, shape_env=shape_env, num_static_inputs=num_fixed)
    with V.set_graph_handler(graph), V.set_real_inputs(example_inputs):  # type: ignore[call-arg]
        graph.run(*example_inputs)
        num_bytes, nodes_num_elem, node_runtimes = graph.count_bytes()
        metrics.num_bytes_accessed += num_bytes
        metrics.nodes_num_elem += nodes_num_elem
        metrics.node_runtimes += node_runtimes
    return make_boxed_func(gm.forward)


def inner_compile_with_cpp_wrapper(inner_compile: Callable[..., Any]):
    @functools.wraps(inner_compile)
    def wrapper(gm: torch.fx.GraphModule, example_inputs: List[torch.Tensor], **kwargs):
        """
        Compile into cpp wrapper:
        For CPU, this is currently done in one pass.
        For GPU, this is done in two passes: JIT-compile the model with python wrapper code
        and run it to generate autotuned kernel binaries in the first pass; and then generate
        cpp wrapper code and compile it to a dynamic library in the second pass.
        """
        devices = (
            {t.device.type for t in gm.parameters()}
            | {t.device.type for t in gm.buffers()}
            | {t.device.type for t in example_inputs if isinstance(t, torch.Tensor)}
        )

        if "cuda" not in devices:
            kwargs_patched = {**kwargs, "cpp_wrapper": True}
            return inner_compile(gm, example_inputs, **kwargs_patched)
        else:
            with config.patch(  # type: ignore[attr-defined]
                {
                    "triton.store_cubin": True,
                }
            ):
                # first pass with regular python wrapper code
                kwargs_patched = {
                    **kwargs,
                    "cpp_wrapper": False,
                }
                # clone_graph(gm) makes sure no graph modification from the first pass will
                # leak to the second pass. It does increase memory pressure, but the problem
                # can be alleviated once we have parameters as FakeTensor.

                compiled = inner_compile(
                    clone_graph(gm), example_inputs, **kwargs_patched
                )

                def materialize(x):
                    if isinstance(x, (torch.SymInt, torch.SymFloat)):
                        # Need concrete value to run dynamic shapes and tune the result
                        return x.node.hint
                    else:
                        assert not isinstance(x, FakeTensor)
                        return x

                tracing_context = torch._guards.TracingContext.get()
                if tracing_context:
                    if tracing_context.output_strides:
                        tracing_context.output_strides.clear()

                    params_flat = [
                        param
                        for param in tracing_context.params_flat  # type: ignore[union-attr]
                        if param is not None
                    ]
                    real_inputs = [
                        materialize(x) for x in (params_flat + V.real_inputs)
                    ]
                else:
                    real_inputs = [materialize(x) for x in V.real_inputs]

                with torch.utils._python_dispatch._disable_current_modes():
                    compiled(real_inputs)

                del real_inputs

                # second pass
                kwargs_patched = {**kwargs, "cpp_wrapper": True}
                return inner_compile(gm, example_inputs, **kwargs_patched)

    return wrapper


def fake_tensor_prop(
    gm: torch.fx.GraphModule,
    example_inputs: List[torch.Tensor],
    force_allow_non_fake_inputs: bool = False,
):
    """
    If we can not detect fake mode from the context of inputs, create one.

    The created fake mode will be returned.
    """
    fake_mode = detect_fake_mode(example_inputs)
    if not fake_mode:
        fake_mode = torch._subclasses.FakeTensorMode(allow_non_fake_inputs=True)
        FakeTensorProp(gm, mode=fake_mode).propagate(*example_inputs)
    else:
        ctx = (
            contextlib.nullcontext()
            if not force_allow_non_fake_inputs
            else mock.patch.object(fake_mode, "allow_non_fake_inputs", True)
        )
        with ctx:  # type: ignore[attr-defined]
            FakeTensorProp(gm, mode=fake_mode).propagate_dont_convert_inputs(
                *example_inputs
            )

    return fake_mode


@DebugContext.wrap
@torch.utils._python_dispatch._disable_current_modes()
@time_and_log(attr="compilation time (in seconds)")
def compile_fx_inner(
    gm: torch.fx.GraphModule,
    example_inputs: List[torch.Tensor],
    cudagraphs: Optional[BoxedBool] = None,
    num_fixed: int = 0,
    is_backward: bool = False,
    graph_id: Optional[int] = None,
    cpp_wrapper: bool = False,
    aot_mode: bool = False,
    is_inference: bool = False,
    boxed_forward_device_index: Optional[BoxedDeviceIndex] = None,
    user_visible_outputs: FrozenSet[str] = frozenset(),
    layout_opt: Optional[bool] = None,
    extern_node_serializer: Optional[Callable[[List[ExternKernelNode]], Any]] = None,
) -> Union[CompiledFxGraph, str]:
    """
    Inductor API that compiles a single graph.

    If you change the argument list for this function, make sure you
    also update the call to save_args_for_compile_fx_inner below accordingly.
    """
    if dynamo_utils.count_calls(gm.graph) == 0 and not aot_mode:
        return make_boxed_func(gm.forward)

    if config.save_args:
        save_args_for_compile_fx_inner(
            gm,
            example_inputs,
            cudagraphs=cudagraphs,
            num_fixed=num_fixed,
            is_backward=is_backward,
            graph_id=graph_id,
            cpp_wrapper=cpp_wrapper,
            aot_mode=aot_mode,
            is_inference=is_inference,
            boxed_forward_device_index=boxed_forward_device_index,
            user_visible_outputs=user_visible_outputs,
            layout_opt=layout_opt,
        )

    if cudagraphs is None:
        cudagraphs = BoxedBool(config.triton.cudagraphs)

    # Inputs to fx_codegen_and_compile
    # Anything that affects codegen should go here, so if the signature
    # of fx_codegen_and_compile changes, the dict should be updated accordingly
    graph_kwargs = {
        "cudagraphs": cudagraphs,
        "num_fixed": num_fixed,
        "is_backward": is_backward,
        "graph_id": graph_id,
        "cpp_wrapper": cpp_wrapper,
        "aot_mode": aot_mode,
        "is_inference": is_inference,
        "user_visible_outputs": user_visible_outputs,
        "layout_opt": layout_opt,
        "extern_node_serializer": extern_node_serializer,
    }

    start = time.time()

<<<<<<< HEAD
    if config.fx_graph_cache:
        compiled_graph: CompiledFxGraph = FxGraphCache.load(
            fx_codegen_and_compile, gm, example_inputs, graph_kwargs
=======
    if config.fx_graph_cache and not aot_mode:
        compiled_graph = FxGraphCache.load(
            fx_codegen_and_compile, graph_args, graph_kwargs
>>>>>>> 75c70429
        )
    else:
        compiled_graph = fx_codegen_and_compile(
            gm, example_inputs, **graph_kwargs  # type: ignore[arg-type]
        )

    log.debug("FX codegen and compilation took %.3fs", time.time() - start)

    if aot_mode:
        return compiled_graph

    if cudagraphs:
        # output args are tuple of first argument
        output = list(gm.graph.nodes)[-1]
        assert len(output.args) == 1
        stack_traces = [
            (arg.stack_trace if isinstance(arg, torch.fx.node.Node) else None)
            for arg in output.args[0]
        ]

        complex_memory_overlap_inputs = any(
            complex_memory_overlap(t)
            for t in example_inputs
            if isinstance(t, torch.Tensor)
        )

        # doesnt work for non-trees because the warmup run would apply mutation twice
        if config.triton.cudagraph_trees:
            # checking if mutation is only on parameters/static inputs
            has_mutation = not all(
                idx < num_fixed for idx in compiled_graph.mutated_input_idxs
            )
        else:
            has_mutation = len(compiled_graph.mutated_inputs) != 0

        cudagraph_tests = [
            (set(compiled_graph.device_types) == {"cuda"}, "non-cuda device in graph"),
            (not has_mutation, "mutated inputs"),
            (not has_incompatible_cudagraph_ops(gm), "incompatible ops"),
            (not complex_memory_overlap_inputs, "complex memory overlap"),
            (
                all(
                    isinstance(t, (torch.Tensor, torch.SymInt)) for t in example_inputs
                ),
                "non-Tensor inputs",
            ),
            (
                (
                    len(compiled_graph.device_idxs) == 1
                    or not config.triton.cudagraph_trees
                ),
                "multiple device indices without cudagraph_trees",
            ),
        ]
        cudagraph_fail_reasons = [s for b, s in cudagraph_tests if not b]

        if not cudagraph_fail_reasons:
            if not config.triton.cudagraph_trees:
                # Force specialize all inputs so that CUDA graphs will work
                for t in example_inputs:
                    if isinstance(t, torch.SymInt):
                        int(t)  # guard

            if (
                boxed_forward_device_index is not None
                and not is_inference
                and not is_backward
            ):
                boxed_forward_device_index.set(next(iter(compiled_graph.device_idxs)))

            compiled_graph.current_callable = cudagraphify(
                compiled_graph.get_current_callable(),
                example_inputs,
                static_input_idxs=range(num_fixed),
                device_index=next(iter(compiled_graph.device_idxs)),
                stack_traces=stack_traces,
                is_backward=is_backward,
                is_inference=is_inference,
            )
        else:
            BoxedBool.disable(cudagraphs)

            # See [Backward Generation Handling]
            # if cudagraph'd the forward and set the device, we need to let the cudagraph manager
            # know we are we running the backward even if we will not run it in cudagraphs
            if is_backward and config.triton.cudagraph_trees:
                assert boxed_forward_device_index is not None
                assert boxed_forward_device_index.value is not None
                compiled_graph_callable = compiled_graph.get_current_callable()

                manager = torch._inductor.cudagraph_trees.get_manager(
                    boxed_forward_device_index.value, create_if_none_exists=False
                )
                # should already exist from forward
                assert manager is not None

                def compiled_artifact(new_inputs):
                    manager.set_to_running_backward()
                    return compiled_graph_callable(new_inputs)

                compiled_graph.current_callable = compiled_artifact

            if "cuda" in compiled_graph.device_types:
                perf_hint_log.warning(
                    "skipping cudagraphs due to %s", cudagraph_fail_reasons
                )

    # cudagraphs does its own aligning of inputs
    if not cudagraphs:
        new_callable = align_inputs(
            compiled_graph.get_current_callable(), example_inputs, range(num_fixed)
        )
        if new_callable is not compiled_graph.get_current_callable():
            compiled_graph.current_callable = new_callable

    _step_logger()(
        logging.INFO,
        "torchinductor done compiling "
        f"{'BACKWARDS' if is_backward else 'FORWARDS'} "
        f"graph {graph_id}",
    )

    # aot autograd needs to know to pass in inputs as a list
    compiled_graph._boxed_call = True
    return compiled_graph


def fx_codegen_and_compile(
    gm: torch.fx.GraphModule,
    example_inputs: List[torch.Tensor],
    cudagraphs: Optional[BoxedBool] = None,
    num_fixed: int = 0,
    is_backward: bool = False,
    graph_id: Optional[int] = None,
    cpp_wrapper: bool = False,
    aot_mode: bool = False,
    is_inference: bool = False,
    user_visible_outputs: FrozenSet[str] = frozenset(),
    layout_opt: Optional[bool] = None,
    extern_node_serializer: Optional[Callable[[List[ExternKernelNode]], Any]] = None,
) -> Union[CompiledFxGraph, str]:
    if is_tf32_warning_applicable(gm):
        _warn_tf32_disabled()

    # lift the maximum depth of the Python interpreter stack
    # to adapt large/deep models
    sys.setrecursionlimit(max(sys.getrecursionlimit(), 2000))

    _step_logger()(
        logging.INFO,
        "torchinductor compiling "
        f"{'BACKWARDS' if is_backward else 'FORWARDS'} "
        f"graph {graph_id}",
    )
    V.debug.fx_graph(gm, example_inputs)

    shape_env = _shape_env_from_inputs(example_inputs)

    # Convert view to reshape in the graph. This is necessary primarily for
    # layout optimization. Do it unconditionally for uniformity.
    #
    # It's needed because when we do layout optimization, an contiguous tensor
    # in eager mode may becomes a channels last tensor. A view op previously
    # can be applied to the contiguous tensor may not be able to be applied
    # on the channels tensor any more. An error like
    #   RuntimeError: view size is not compatible with input tensor's size and stride
    #   (at least one dimension spans across two contiguous subspaces). Use .reshape(...) instead.
    # will be printed.
    #
    # Replace view op to reshape op in this case.
    # As an example, timm_resnest/botnet26t_256/convnext_base etc. will fail if we don't do this.
    #
    # Also this has to be done before FakeTensorProp below to avoid the failed
    # .view() call.
    view_to_reshape(gm)

    # It is safe to run FakeTensorProp under no_grad because by the time
    # we're in inductor, we assume that AOTAutograd has already "taken care"
    # of autograd, so there should be no more autograd-related API's in the
    # graph.
    with torch.no_grad():
        fake_mode = fake_tensor_prop(gm, example_inputs)

    # pattern matcher passes might not preserve striding information
    # on node.meta["val"]. if in the future we rely on these being
    # correct we will need to fix.

    with V.set_fake_mode(fake_mode):
        # has some issues with memory in training
        post_grad_passes(gm, is_inference=is_inference)
        V.debug.fx_graph_transformed(gm, example_inputs)
        post_grad_graphs_log.info("%s", lazy_format_graph_code("AFTER POST GRAD", gm))

    with V.set_fake_mode(fake_mode):
        graph = GraphLowering(
            gm,
            shape_env=shape_env,
            num_static_inputs=num_fixed,
            graph_id=graph_id,
            cpp_wrapper=cpp_wrapper,
            aot_mode=aot_mode,
            user_visible_outputs=user_visible_outputs,
            extern_node_serializer=extern_node_serializer,
        )
        with V.set_graph_handler(graph):
            graph.run(*example_inputs)
            context = torch._guards.TracingContext.get()
            if context is not None and context.output_strides is not None:
                # Return the output strides to the caller via TracingContext
                assert len(context.output_strides) == 0
                assert graph.graph_outputs is not None
                for out in graph.graph_outputs:
                    if hasattr(out, "layout"):
                        context.output_strides.append(
                            tuple(  # type: ignore[arg-type]
                                V.graph.sizevars.size_hint(s) for s in out.layout.stride
                            )
                        )
                    else:
                        context.output_strides.append(None)

            compiled_fn = graph.compile_to_fn()

            if V.aot_compilation is True:
                return compiled_fn

            if graph.disable_cudagraphs:
                BoxedBool.disable(cudagraphs)

            compiled_graph = CompiledFxGraph(compiled_fn, graph, example_inputs)

    return compiled_graph


def clone_preserve_strides(x: torch.Tensor):
    needed_size = (
        sum((shape - 1) * stride for shape, stride in zip(x.size(), x.stride())) + 1
    )
    buffer = torch.as_strided(x, (needed_size,), (1,)).clone()
    return torch.as_strided(buffer, x.size(), x.stride())


def copy_misaligned_inputs(
    new_inputs: List[torch.Tensor], check_inputs_idxs: Sequence[int]
) -> None:
    for i in check_inputs_idxs:
        if new_inputs[i].data_ptr() % ALIGNMENT:
            new_inputs[i] = clone_preserve_strides(new_inputs[i])


def get_input_idxs_to_check(
    inputs: Union[List[torch.Tensor], Sequence[int]],
    static_input_idxs: Sequence[int],
) -> Sequence[int]:
    def is_aligned(storage_offset, dtype):
        return (storage_offset * get_dtype_size(dtype)) % ALIGNMENT == 0

    ids_to_check = []
    for i, input in enumerate(inputs):
        if (
            isinstance(input, torch.Tensor)
            and (
                i not in static_input_idxs
                or not is_aligned(input.storage_offset(), input.dtype)
            )
            and input.device.type == "cuda"
        ):
            ids_to_check.append(i)
    return ids_to_check


def align_inputs_from_check_idxs(
    model: Callable[[List[torch.Tensor]], Any], inputs_to_check: Sequence[int]
):
    if len(inputs_to_check) == 0:
        return model

    def run(new_inputs):
        copy_misaligned_inputs(new_inputs, inputs_to_check)
        return model(new_inputs)

    return run


def align_inputs(
    model: Callable[[List[torch.Tensor]], Any],
    inputs: List[torch.Tensor],
    static_input_idxs: Sequence[int] = (),
):
    inputs_to_check = get_input_idxs_to_check(inputs, static_input_idxs)
    return align_inputs_from_check_idxs(model, inputs_to_check)


@dynamo_utils.dynamo_timed
def cudagraphify(
    model: torch.fx.GraphModule,
    inputs: List[torch.Tensor],
    static_input_idxs: Sequence[int] = (),
    *,
    device_index: int,
    stack_traces: List[Optional[str]],
    is_backward: bool,
    is_inference: bool,
):
    from torch._inductor.cudagraph_trees import (
        cudagraphify_impl as new_cudagraphify_impl,
    )

    cudagraphify_fn: Callable[..., Any]
    if config.triton.cudagraph_trees:
        cudagraphify_fn = functools.partial(
            new_cudagraphify_impl,
            device_index=device_index,
            stack_traces=stack_traces,
            is_backward=is_backward,
            is_inference=is_inference,
        )
    else:
        cudagraphify_fn = cudagraphify_impl

    # if using fake tensors, defer cudagraphs until we get real inputs at runtime
    if not any(isinstance(inp, FakeTensor) for inp in inputs):
        return cudagraphify_fn(model, inputs, static_input_idxs)

    compiled_fn = None

    def run(new_inputs):
        nonlocal compiled_fn
        if compiled_fn is None:
            with dynamo_utils.preserve_rng_state():
                compiled_fn = cudagraphify_fn(model, new_inputs, static_input_idxs)
        return compiled_fn(new_inputs)

    return run


def remove_unaligned_input_idxs(
    inputs: Union[List[torch.Tensor], Sequence[int]],
    static_input_idxs: Sequence[int],
):
    """
    We require all inputs to be aligned, so introduce a copy for any
    that aren't.
    """
    aligned_static_input_idxs = []
    for idx, input in zip(static_input_idxs, inputs):
        if isinstance(input, torch.Tensor) and (input.data_ptr() % ALIGNMENT) == 0:
            aligned_static_input_idxs.append(idx)
    if len(aligned_static_input_idxs) != len(static_input_idxs):
        return aligned_static_input_idxs
    return static_input_idxs


def static_input(x: torch.Tensor):
    """
    Copy and input while preserving strides
    """
    # TODO(jansel): figure out why this version doesn't work:
    # return torch.empty_strided(x.size(), x.stride(), dtype=x.dtype, device=x.device)
    needed_size = (
        sum((shape - 1) * stride for shape, stride in zip(x.size(), x.stride())) + 1
    )
    buffer = torch.empty(needed_size, dtype=x.dtype, device=x.device)
    return torch.as_strided(buffer, x.size(), x.stride())


def index_expanded_dims_and_copy_(
    dst: torch.Tensor,
    src: torch.Tensor,
    expanded_dims: List[int],
):
    "Index into expanded dimensions of both dst and src then copy_"
    dst = index_expanded_dims(dst, expanded_dims)
    src = index_expanded_dims(src, expanded_dims)
    dst.copy_(src)


def cudagraphify_impl(
    model: torch.fx.GraphModule,
    inputs: List[torch.Tensor],
    static_input_idxs: Sequence[int] = (),
):
    """
    Assumes inputs[static_input_idxs[i]] are always the same memory address
    """
    check_input_idxs = get_input_idxs_to_check(inputs, static_input_idxs)
    static_input_idxs = remove_unaligned_input_idxs(inputs, static_input_idxs)
    copy_misaligned_inputs(inputs, check_input_idxs)

    assert isinstance(inputs, list)

    inps_expanded_dims = [
        get_expanded_dims(x) if idx not in static_input_idxs else []
        for idx, x in enumerate(inputs)
    ]

    # allocate static tensor inputs
    static_inputs = [
        x
        if not isinstance(x, torch.Tensor)
        else static_input(x)
        if idx not in static_input_idxs
        else x.detach()
        for idx, x in enumerate(inputs)
    ]

    # copy over input values for fresh allocations
    for idx, (x, expanded_dims) in enumerate(zip(inputs, inps_expanded_dims)):
        if isinstance(x, torch.Tensor) and idx not in static_input_idxs:
            index_expanded_dims_and_copy_(static_inputs[idx], x, expanded_dims)

    # warmup
    torch.cuda.synchronize()
    stream = torch.cuda.Stream()
    stream.wait_stream(torch.cuda.current_stream())
    # copy static_inputs because it will be cleared in model
    with torch.cuda.stream(stream):
        model(list(static_inputs))
    stream.synchronize()
    torch.cuda.current_stream().wait_stream(stream)
    torch.cuda.synchronize()

    # record
    graph = torch.cuda.CUDAGraph()
    with torch.cuda.graph(graph, stream=stream, capture_error_mode="thread_local"):
        static_outputs = model(list(static_inputs))
    if not isinstance(static_outputs, (list, tuple)):
        static_outputs = (static_outputs,)

    if config.size_asserts:

        def run(new_inputs):
            assert len(static_inputs) == len(new_inputs)
            for idx, (dst, src, expanded_dims) in enumerate(
                zip(static_inputs, new_inputs, inps_expanded_dims)
            ):
                if not isinstance(dst, torch.Tensor):
                    pass
                elif idx in static_input_idxs:
                    assert dst.data_ptr() == src.data_ptr()
                else:
                    # TODO - could make one single op of multiple slices
                    # and avoid dispatch.
                    # Could also pre-index the `dst` tensors
                    index_expanded_dims_and_copy_(dst, src, expanded_dims)
            new_inputs.clear()
            graph.replay()
            return static_outputs

    else:
        copy_indices = [
            idx for idx in range(len(static_inputs)) if idx not in static_input_idxs
        ]

        def run(new_inputs):
            for idx in copy_indices:
                expanded_dims = inps_expanded_dims[idx]
                index_expanded_dims_and_copy_(
                    static_inputs[idx], new_inputs[idx], expanded_dims
                )
            new_inputs.clear()
            graph.replay()
            return static_outputs

    return align_inputs_from_check_idxs(run, check_input_idxs)


def count_tangents(fx_g: torch.fx.GraphModule):
    """
    Infers which inputs are static for a backwards graph
    """

    def is_saved_tensor(x):
        return (
            "tangents" not in x.name
            and "bwd_seed" not in x.name
            and "bwd_base_offset" not in x.name
        )

    arg_count = 0
    static_arg_idxs = []
    for n in fx_g.graph.nodes:
        if n.op == "placeholder":
            if is_saved_tensor(n):
                static_arg_idxs.append(arg_count)
            arg_count += 1

    assert static_arg_idxs == list(range(len(static_arg_idxs)))
    return len(static_arg_idxs)


def compile_fx_aot(
    model_: torch.fx.GraphModule,
    example_inputs_: List[torch.Tensor],
    inner_compile: Callable[..., Any] = compile_fx_inner,
    config_patches: Optional[Dict[str, Any]] = None,
):
    config_patches: Dict[str, Any] = (
        {"cpp_wrapper": True}
        if config_patches is None
        else {**config_patches, "cpp_wrapper": True}
    )
    if (
        "aot_inductor.output_path" not in config_patches
        and not config.aot_inductor.output_path
    ):
        config_patches = {
            **config_patches,
            "aot_inductor.output_path": code_hash(model_.code),
        }

    extern_node_serializer = config_patches.pop("extern_node_serializer", None)
    with V.set_aot_compilation(True):
        compiled_lib_path = compile_fx(
            model_,
            example_inputs_,
            inner_compile=functools.partial(
                inner_compile,
                aot_mode=True,
                extern_node_serializer=extern_node_serializer,
            ),
            config_patches=config_patches,
        )
        assert os.path.exists(
            compiled_lib_path
        ), f"AOTInductor compiled library does not exist at {compiled_lib_path}"
        return compiled_lib_path


_graph_counter = count(0)


def fw_compiler_freezing(
    aot_autograd_model: torch.fx.GraphModule,
    aot_example_inputs: List[torch.Tensor],
    dynamo_model: torch.fx.GraphModule,
    num_example_inputs: int,
    inner_compile: Callable[..., Any],
    cudagraphs: BoxedBool,
    graph_id: int,
    forward_device: BoxedDeviceIndex,
):
    from torch._inductor.freezing import convert_conv_weights_to_channels_last, freeze

    # partition_fn won't be called
    joint_graph_passes(aot_autograd_model)

    layout_opt = GraphLowering.decide_layout_opt(aot_autograd_model)
    if layout_opt:
        # make sure meta['val'] is properly setup
        fake_tensor_prop(aot_autograd_model, aot_example_inputs, True)
        convert_conv_weights_to_channels_last(aot_autograd_model)

    opt_model, preserved_arg_indices = freeze(
        dynamo_model,
        aot_autograd_model,
        aot_example_inputs,  # type: ignore[arg-type]
    )

    aot_example_inputs = [aot_example_inputs[ind] for ind in preserved_arg_indices]
    num_fixed = len(preserved_arg_indices) - num_example_inputs

    fake_mode = detect_fake_mode(aot_example_inputs)

    # for freezing, all graph outputs should be user visible
    *_, model_outputs_node = opt_model.graph.nodes
    model_outputs = model_outputs_node.args[0]
    user_visible_outputs = [
        n.name for n in model_outputs if isinstance(n, torch.fx.Node)
    ]

    # constant params will be real tensors, not fake
    tracing_context = torch._guards.TracingContext.get()
    if tracing_context is not None:
        params_flat = tracing_context.params_flat
        assert params_flat is not None
        for i in range(len(params_flat)):
            if i not in preserved_arg_indices:
                params_flat[i] = None

    with mock.patch.object(fake_mode, "allow_non_fake_inputs", True):
        optimized_function = inner_compile(
            opt_model,
            aot_example_inputs,
            num_fixed=num_fixed,
            cudagraphs=cudagraphs,
            graph_id=graph_id,
            is_inference=True,
            boxed_forward_device_index=forward_device,
            layout_opt=layout_opt,
            user_visible_outputs=user_visible_outputs,
        )

    # aot_inductor codegens a call that takes in just the inputs, so we don't return a wrapper
    # that drops constant-ified params
    if V.aot_compilation is True:
        return optimized_function

    def wrapper(args):
        args_new = [args[i] for i in preserved_arg_indices]
        args.clear()
        return optimized_function(args_new)

    wrapper._boxed_call = True  # type: ignore[attr-defined]

    return wrapper


def compile_fx(
    model_: torch.fx.GraphModule,
    example_inputs_: List[torch.Tensor],
    inner_compile: Callable[..., Any] = compile_fx_inner,
    config_patches: Optional[Dict[str, Any]] = None,
    decompositions: Optional[Dict[OpOverload, Callable[..., Any]]] = None,
):
    """Main entrypoint to a compile given FX graph"""
    if config_patches:
        with config.patch(config_patches):  # type: ignore[attr-defined]
            return compile_fx(
                model_,
                example_inputs_,
                # need extra layer of patching as backwards is compiled out of scope
                inner_compile=config.patch(config_patches)(inner_compile),  # type: ignore[attr-defined]
                decompositions=decompositions,
            )

    if config.cpp_wrapper:
        with config.patch(  # type: ignore[attr-defined]
            {
                "cpp_wrapper": False,
                "triton.autotune_cublasLt": False,
                "triton.cudagraphs": False,
            }
        ), V.set_real_inputs(
            example_inputs_
        ):  # type: ignore[call-arg]
            inputs_ = example_inputs_
            if isinstance(model_, torch.fx.GraphModule):
                fake_inputs = [
                    node.meta.get("val")
                    for node in model_.graph.nodes
                    if node.op == "placeholder"
                ]
                if all(v is not None for v in fake_inputs):
                    # Validate devices before switching to fake tensors.
                    for idx, fi, i in zip(count(), fake_inputs, inputs_):
                        if fi.device != i.device:
                            raise ValueError(
                                f"Device mismatch between fake input and example input at position #{idx}: "
                                f"{fi.device} vs {i.device}. If the model was exported via torch.export(), "
                                "make sure torch.export() and torch.aot_compile() run on the same device."
                            )
                    inputs_ = fake_inputs
            return compile_fx(
                model_,
                inputs_,
                inner_compile=inner_compile_with_cpp_wrapper(inner_compile),
                decompositions=decompositions,
            )

    recursive_compile_fx = functools.partial(
        compile_fx,
        inner_compile=inner_compile,
        decompositions=decompositions,
    )

    if not graph_returns_tuple(model_):
        return make_graph_return_tuple(
            model_,
            example_inputs_,
            recursive_compile_fx,
        )

    if isinstance(model_, torch.fx.GraphModule):
        if isinstance(model_.graph._codegen, _PyTreeCodeGen):
            # this graph is the result of dynamo.export()
            return handle_dynamo_export_graph(
                model_,
                example_inputs_,
                recursive_compile_fx,
            )

        if not config.from_export:
            # Since handle_dynamo_export_graph will trigger compile_fx again,
            # Move these passes after handle_dynamo_export_graph to avoid repeated calls.
            # If we come from export, the graph is already in aten IR, so pre-grad passes is no-op.
            model_ = pre_grad_passes(model_, example_inputs_)

    if any(isinstance(x, (list, tuple, dict)) for x in example_inputs_):
        return flatten_graph_inputs(
            model_,
            example_inputs_,
            recursive_compile_fx,
        )

    assert not config._raise_error_for_testing
    num_example_inputs = len(example_inputs_)
    cudagraphs = BoxedBool(config.triton.cudagraphs)
    forward_device = BoxedDeviceIndex(None)

    graph_id = next(_graph_counter)

    decompositions = (
        decompositions if decompositions is not None else select_decomp_table()
    )

    @dynamo_utils.dynamo_timed
    def fw_compiler_base(
        model: torch.fx.GraphModule,
        example_inputs: List[torch.Tensor],
        is_inference: bool,
    ):
        if is_inference:
            # partition_fn won't be called
            joint_graph_passes(model)

        num_rng_seed_offset_inputs = 2 if functorch_config.functionalize_rng_ops else 0
        fixed = len(example_inputs) - num_example_inputs - num_rng_seed_offset_inputs
        user_visible_outputs = set()

        if config.keep_output_stride:
            *_, model_outputs_node = model.graph.nodes
            assert model_outputs_node.op == "output"
            model_outputs, _ = pytree.tree_flatten(model_outputs_node.args)
            num_model_outputs = len(model_outputs)

            context = torch._guards.TracingContext.get()
            # See Note [User Outputs in the inductor graph]
            if context is not None and context.fw_metadata and not is_inference:
                original_output_start_index = context.fw_metadata.num_mutated_inputs
            else:
                original_output_start_index = 0

            if isinstance(model_, torch.fx.GraphModule):
                *_, orig_model_outputs_node = model_.graph.nodes
                assert orig_model_outputs_node.op == "output"
                orig_model_outputs, _ = pytree.tree_flatten(
                    orig_model_outputs_node.args
                )
                num_orig_model_outputs = len(orig_model_outputs)
            else:
                num_orig_model_outputs = num_model_outputs

            assert num_orig_model_outputs <= num_model_outputs

            # Note [User Outputs in the inductor graph]
            # We makes the following assumption
            # For inference
            #   len(orig_model_outputs) == len(model_outputs)
            # For training
            #   len(orig_model_outputs) <= len(model_outputs)
            # During training, most of the time the model_outputs starts with
            # original module's outputs followed by saved activations.
            # But this can be not true if the model have inplace updated tensors.
            # AOTAutograd will make those tensors being returned before the original
            # module's output.
            # To make things safe, we'll use original_output_start_index field
            # set by AOTAutograd to decide where the original module outputs start.
            orig_output_end_idx = original_output_start_index + num_orig_model_outputs
            # Sanity chec: we are about to splice out the "user" outputs from the full set
            # of "graph" outputs. Make sure we're within bounds.
            assert orig_output_end_idx <= num_model_outputs

            user_visible_outputs = {
                n.name
                for n in model_outputs[original_output_start_index:orig_output_end_idx]
                if isinstance(n, torch.fx.Node)
            }

        return inner_compile(
            model,
            example_inputs,
            num_fixed=fixed,
            cudagraphs=cudagraphs,
            graph_id=graph_id,
            is_inference=is_inference,
            boxed_forward_device_index=forward_device,
            user_visible_outputs=user_visible_outputs,
        )

    fw_compiler = functools.partial(fw_compiler_base, is_inference=False)

    if config.freezing and not torch.is_grad_enabled():
        inference_compiler = functools.partial(
            fw_compiler_freezing,
            dynamo_model=model_,
            num_example_inputs=num_example_inputs,
            inner_compile=inner_compile,
            cudagraphs=cudagraphs,
            graph_id=graph_id,
            forward_device=forward_device,
        )
    else:
        inference_compiler = functools.partial(fw_compiler_base, is_inference=True)

    def partition_fn(graph, joint_inputs, **kwargs):
        joint_graph_passes(graph)
        return min_cut_rematerialization_partition(
            graph, joint_inputs, **kwargs, compiler="inductor"
        )

    @dynamo_utils.dynamo_timed
    def bw_compiler(model: torch.fx.GraphModule, example_inputs: List[torch.Tensor]):
        fixed = count_tangents(model)
        return inner_compile(
            model,
            example_inputs,
            num_fixed=fixed,
            cudagraphs=cudagraphs,
            is_backward=True,
            graph_id=graph_id,
            boxed_forward_device_index=forward_device,
        )

    # TODO: can add logging before/after the call to create_aot_dispatcher_function
    # in torch._functorch/aot_autograd.py::aot_module_simplified::aot_function_simplified::new_func
    # once torchdynamo is merged into pytorch

    fake_mode = detect_fake_mode(example_inputs_) or torch._subclasses.FakeTensorMode(
        allow_non_fake_inputs=True
    )
    tracing_context = (
        torch._guards.TracingContext.get() or torch._guards.TracingContext(fake_mode)
    )

    if config.from_export and V.aot_compilation is True:
        with V.set_fake_mode(fake_mode), compiled_autograd.disable():
            return inference_compiler(model_, example_inputs_)

    with V.set_fake_mode(fake_mode), torch._guards.tracing(  # type: ignore[call-arg]
        tracing_context
    ), compiled_autograd.disable():
        return aot_autograd(
            fw_compiler=fw_compiler,
            bw_compiler=bw_compiler,
            inference_compiler=inference_compiler,
            decompositions=decompositions,
            partition_fn=partition_fn,
            keep_inference_input_mutations=True,
        )(model_, example_inputs_)


# pass config dict back to user
def get_patched_config_dict(config_patches=None):
    with config.patch(config_patches):  # type: ignore[attr-defined]
        return config.get_config_copy()  # type: ignore[attr-defined]


def _shape_env_from_inputs(inputs: List[torch.Tensor]):
    shape_env = None
    fake_mode = detect_fake_mode(inputs)

    # TODO(voz): It would be nice to enable this assert, but there are lots of tests that
    # pass in real inputs for now.
    # if len(inputs) > 0:
    # assert fake_mode is not None, breakpoint()

    if fake_mode is not None:
        return fake_mode.shape_env

    # When there are no tensor inputs, get shape_env from the first SymInt.
    for input in inputs:
        if isinstance(input, torch.SymInt):
            return input.node.shape_env

    # TODO(voz): Should we always have one anyway?
    return None


def output_node(gm: torch.fx.GraphModule):
    """Get the output node from an FX graph"""
    last_node = next(iter(reversed(gm.graph.nodes)))
    assert last_node.op == "output"
    return last_node


def graph_returns_tuple(gm: torch.fx.GraphModule):
    """True if a FX graph returns a tuple"""
    if not isinstance(gm, torch.fx.GraphModule):
        return True  # can't check this, assume true
    (rv,) = output_node(gm).args
    if isinstance(rv, (list, tuple)):
        return True
    if (
        isinstance(rv, torch.fx.node.Node)
        and hasattr(rv.target, "_schema")
        and len(rv.target._schema.returns) > 1
        and all(str(ret.type) == "Tensor" for ret in rv.target._schema.returns)
    ):
        # for graphs whose result is one node with multiple outputs
        return True
    return False


def make_graph_return_tuple(
    gm: torch.fx.GraphModule,
    inputs: List[torch.Tensor],
    compile_gm: Callable[..., Any],
):
    """
    Mutate gm so it returns a tuple.  This is only needed for graphs
    not created by torchdynamo that return non-tuples.
    """
    node = output_node(gm)
    (rv,) = node.args
    rv, spec = pytree.tree_flatten(rv)
    with gm.graph.inserting_before(node):
        gm.graph.output(rv)
    gm.graph.erase_node(node)
    assert graph_returns_tuple(gm)

    compiled_fn = compile_gm(gm, inputs)

    @functools.wraps(compiled_fn)
    def wrapper(*args, **kwargs):
        return pytree.tree_unflatten(compiled_fn(*args, **kwargs), spec)

    return wrapper


def flatten_graph_inputs(gm: torch.fx.GraphModule, inputs, compile_gm):
    """
    Mutate inputs so that they are flat and wrap gm such that it
    accepts those inputs.  This is only needed for graphs not created
    by torchdynamo that take bumpy inputs.
    """
    inputs, spec = pytree.tree_flatten(inputs)

    class GmWrapper(torch.nn.Module):
        def __init__(self):
            super().__init__()
            self.gm = gm

        def forward(self, *args):
            args: List[Any] = list(args)
            return self.gm(*pytree.tree_unflatten(args, spec))

    compiled_fn = compile_gm(GmWrapper(), inputs)

    @functools.wraps(compiled_fn)
    def wrapper(*args):
        # note this doesn't check the spec, assuming it is the same
        return compiled_fn(*pytree.tree_flatten(args)[0])

    return wrapper


def handle_dynamo_export_graph(
    gm: torch.fx.GraphModule,
    inputs: List[torch.Tensor],
    compile_gm: Callable[..., Any],
):
    """
    `torch._dynamo.export` embeds pytrees in the FX graph codegen object,
    convert that to a normal FX graph so inductor can compile it.
    """
    codegen = gm.graph._codegen
    gm.graph._codegen = torch.fx.graph.CodeGen()
    gm.recompile()

    compiled_fn = compile_gm(gm, codegen.process_inputs(*inputs))

    @functools.wraps(compiled_fn)
    def wrapper(*args):
        return codegen.process_outputs(compiled_fn(*codegen.process_inputs(*args)))

    return wrapper<|MERGE_RESOLUTION|>--- conflicted
+++ resolved
@@ -343,15 +343,9 @@
 
     start = time.time()
 
-<<<<<<< HEAD
-    if config.fx_graph_cache:
-        compiled_graph: CompiledFxGraph = FxGraphCache.load(
-            fx_codegen_and_compile, gm, example_inputs, graph_kwargs
-=======
     if config.fx_graph_cache and not aot_mode:
         compiled_graph = FxGraphCache.load(
-            fx_codegen_and_compile, graph_args, graph_kwargs
->>>>>>> 75c70429
+            fx_codegen_and_compile, gm, example_inputs, graph_kwargs
         )
     else:
         compiled_graph = fx_codegen_and_compile(
