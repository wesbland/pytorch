import copy
import dataclasses
from typing import Any, Callable, Dict, Iterator, List, Optional, Tuple, Union

import sympy

import torch
import torch.fx._pytree as fx_pytree
import torch.utils._pytree as pytree
from torch.fx._compatibility import compatibility

from torch.fx.passes.infra.pass_base import PassResult
from torch.fx.passes.infra.pass_manager import PassManager
from torch.utils._sympy.value_ranges import ValueRanges


__all__ = [
    "TensorArgument",
    "ConstantArgument",
    "SymIntArgument",
    "ExportBackwardSignature",
    "ExportedProgram",
    "ExportGraphSignature",
    "ModuleCallEntry",
    "ModuleCallSignature",
]


PassType = Callable[[torch.fx.GraphModule], Optional[PassResult]]


@dataclasses.dataclass
class ExportBackwardSignature:
    gradients_to_parameters: Dict[str, str]
    gradients_to_user_inputs: Dict[str, str]
    loss_output: str


@dataclasses.dataclass
class ExportGraphSignature:
    """
    :class:`ExportGraphSignature` models the input/output signature of Export Graph,
    which is a fx.Graph with stronger invariants gurantees.

    Export Graph is functional and does not access "states" like parameters
    or buffers within the graph via ``getattr`` nodes. Instead, :func:`export`
    gurantees that parameters and buffers are lifted out of the graph as inputs.
    Similarly, any mutations to buffers are not included in the graph either,
    instead the updated values of mutated buffers are modeled as additional outputs
    of Export Graph.

    The ordering of all inputs and outputs are::

        Inputs = [*parameters_buffers, *flattened_user_inputs]
        Outputs = [*mutated_inputs, *flattened_user_outputs]

    e.g. If following module is exported::

        class CustomModule(nn.Module):
            def __init__(self):
                super(CustomModule, self).__init__()

                # Define a parameter
                self.my_parameter = nn.Parameter(torch.tensor(2.0))

                # Define two buffers
                self.register_buffer('my_buffer1', torch.tensor(3.0))
                self.register_buffer('my_buffer2', torch.tensor(4.0))

            def forward(self, x1, x2):
                # Use the parameter, buffers, and both inputs in the forward method
                output = (x1 + self.my_parameter) * self.my_buffer1 + x2 * self.my_buffer2

                # Mutate one of the buffers (e.g., increment it by 1)
                self.my_buffer2.add_(1.0) # In-place addition

                return output

    Resulting Graph would be::

        graph():
            %arg0_1 := placeholder[target=arg0_1]
            %arg1_1 := placeholder[target=arg1_1]
            %arg2_1 := placeholder[target=arg2_1]
            %arg3_1 := placeholder[target=arg3_1]
            %arg4_1 := placeholder[target=arg4_1]
            %add_tensor := call_function[target=torch.ops.aten.add.Tensor](args = (%arg3_1, %arg0_1), kwargs = {})
            %mul_tensor := call_function[target=torch.ops.aten.mul.Tensor](args = (%add_tensor, %arg1_1), kwargs = {})
            %mul_tensor_1 := call_function[target=torch.ops.aten.mul.Tensor](args = (%arg4_1, %arg2_1), kwargs = {})
            %add_tensor_1 := call_function[target=torch.ops.aten.add.Tensor](args = (%mul_tensor, %mul_tensor_1), kwargs = {})
            %add_tensor_2 := call_function[target=torch.ops.aten.add.Tensor](args = (%arg2_1, 1.0), kwargs = {})
            return (add_tensor_2, add_tensor_1)

    Resulting ExportGraphSignature would be::

        ExportGraphSignature(
            # Indicates that there is one parameter named `my_parameter`
            parameters=['L__self___my_parameter'],

            # Indicates that there are two buffers, `my_buffer1` and `my_buffer2`
            buffers=['L__self___my_buffer1', 'L__self___my_buffer2'],

            # Indicates that the nodes `arg3_1` and `arg4_1` in produced graph map to
            # original user inputs, ie. x1 and x2
            user_inputs=['arg3_1', 'arg4_1'],

            # Indicates that the node `add_tensor_1` maps to output of original program
            user_outputs=['add_tensor_1'],

            # Indicates that there is one parameter (self.my_parameter) captured,
            # its name is now mangled to be `L__self___my_parameter`, which is now
            # represented by node `arg0_1` in the graph.
            inputs_to_parameters={'arg0_1': 'L__self___my_parameter'},

            # Indicates that there are two buffers (self.my_buffer1, self.my_buffer2) captured,
            # their name are now mangled to be `L__self___my_my_buffer1` and `L__self___my_buffer2`.
            # They are now represented by nodes `arg1_1` and `arg2_1` in the graph.
            inputs_to_buffers={'arg1_1': 'L__self___my_buffer1', 'arg2_1': 'L__self___my_buffer2'},

            # Indicates that one buffer named `L__self___my_buffer2` is mutated during execution,
            # its new value is output from the graph represented by the node named `add_tensor_2`
            buffers_to_mutate={'add_tensor_2': 'L__self___my_buffer2'},

            # Backward graph not captured
            backward_signature=None,

            # Work in progress feature, please ignore now.
            assertion_dep_token=None
        )
    """

    # A list of parameters uniquely identified by mangled fully qualified name
    parameters: List[str]

    # A list of buffers uniquely identified by mangled fully qualified name
    buffers: List[str]

    # Graph node names of pytree-flattened inputs of original program
    user_inputs: List[str]

    # Graph node names of pytree-flattened outputs of original program
    user_outputs: List[str]

    # A dictionary mapping graph input node names to parameters. If a graph input
    # name is found in this dictionary, it is guranteed to be a lifted parameter.
    inputs_to_parameters: Dict[str, str]

    # A dictionary mapping graph input node names to buffers. If a graph input
    # name is found in this dictionary, it is guranteed to be a lifted buffer.
    inputs_to_buffers: Dict[str, str]

    # A dictionary mapping graph output node names to buffers that are mutated in the
    # original program. Buffers that are not mutated will not be found in this dictionary.
    buffers_to_mutate: Dict[str, str]

    backward_signature: Optional[ExportBackwardSignature]

    # Map from assertion dependency token index to assertion dep token output
    # name in output. The shape of output after aot_autograd will be like:
    # (updated_inputs, user_outputs, dep_token).
    assertion_dep_token: Optional[Dict[int, str]] = None

    def __post_init__(self) -> None:
        assertion_dep_token = self.assertion_dep_token
        if assertion_dep_token is None:
            return
        assert len(assertion_dep_token) == 1
        assertion_dep_token_index = list(assertion_dep_token.keys())[0]
        assert (
            len(self.user_outputs) + len(self.buffers_to_mutate)
            == assertion_dep_token_index
        )


@dataclasses.dataclass
class TensorArgument:
    name: str


@dataclasses.dataclass
class SymIntArgument:
    name: str


@dataclasses.dataclass
class ConstantArgument:
    value: Union[int, float, bool, None]


ArgumentSpec = Union[TensorArgument, SymIntArgument, ConstantArgument]


@dataclasses.dataclass
class ModuleCallSignature:
    inputs: List[ArgumentSpec]
    outputs: List[ArgumentSpec]
    in_spec: pytree.TreeSpec
    out_spec: pytree.TreeSpec


@dataclasses.dataclass
class ModuleCallEntry:
    fqn: str
    signature: Optional[ModuleCallSignature] = None


class ExportedProgram:
    """
    Package of a program from :func:`export`. It contains
    an :class:`torch.fx.Graph` that represents Tensor computation, a state_dict containing
    tensor values of all lifted parameters and buffers, and various metadata.

    You can call an ExportedProgram like the original callable traced by
    :func:`export` with the same calling convention.

    To perform transformations on the graph, use ``.module`` property to access
    an :class:`torch.fx.GraphModule`. You can then use
    `FX transformation <https://pytorch.org/docs/stable/fx.html#writing-transformations>`_
    to rewrite the graph. Afterwards, you can simply use :func:`export`
    again to construct a correct ExportedProgram.
    """

    def __init__(
        self,
        root: Union[torch.nn.Module, Dict[str, Any]],
        graph: torch.fx.Graph,
        graph_signature: ExportGraphSignature,
        call_spec: Any,
        state_dict: Dict[str, Union[torch.Tensor, torch.nn.Parameter]],
        range_constraints: Dict[sympy.Symbol, Any],
        equality_constraints: List[Tuple[Any, Any]],
        module_call_graph: List[ModuleCallEntry],
        example_inputs: Optional[Tuple[Tuple[Any, ...], Dict[str, Any]]] = None,
        dialect: Optional[str] = None,
    ):
        from torch._export.exported_program import (
            _create_graph_module_for_export,
            CallSpec,
        )
        from torch._export.passes.add_runtime_assertions_for_constraints_pass import (
            InputDim,
        )

        # Remove codegen related things from the graph. It should just be a flat graph.
        graph._codegen = torch.fx.graph.CodeGen()
        self._graph_module = _create_graph_module_for_export(root, graph)
        if isinstance(root, torch.fx.GraphModule):
            self._graph_module.meta.update(root.meta)

        self._graph_signature: ExportGraphSignature = graph_signature
        self._call_spec: CallSpec = call_spec
        self._state_dict: Dict[str, Any] = state_dict
        self._range_constraints: Dict[sympy.Symbol, ValueRanges] = range_constraints
        self._equality_constraints: List[
            Tuple[InputDim, InputDim]
        ] = equality_constraints
        self._module_call_graph: List[ModuleCallEntry] = module_call_graph
        self._example_inputs = example_inputs
        self._dialect = dialect or "ATEN"

    @property
    @compatibility(is_backward_compatible=False)
    def graph_module(self):
        return self._graph_module

    @property
    @compatibility(is_backward_compatible=False)
    def graph(self):
        return self.graph_module.graph

    @property
    @compatibility(is_backward_compatible=False)
    def graph_signature(self):
        return self._graph_signature

    @property
    @compatibility(is_backward_compatible=False)
    def state_dict(self):
        return self._state_dict

    @compatibility(is_backward_compatible=False)
    def parameters(self) -> Iterator[torch.nn.Parameter]:
        """
        Returns an iterator over original module's parameters.
        """
        for _, param in self.named_parameters():
            yield param

    @compatibility(is_backward_compatible=False)
    def named_parameters(self) -> Iterator[Tuple[str, torch.nn.Parameter]]:
        """
        Returns an iterator over original module parameters, yielding
        both the name of the parameter as well as the parameter itself.
        """
        for param_name in self.graph_signature.parameters:
            yield param_name, self.state_dict[param_name]

    @compatibility(is_backward_compatible=False)
    def buffers(self) -> Iterator[torch.Tensor]:
        """
        Returns an iterator over original module buffers.
        """
        for _, buf in self.named_buffers():
            yield buf

    @compatibility(is_backward_compatible=False)
    def named_buffers(self) -> Iterator[Tuple[str, torch.Tensor]]:
        """
        Returns an iterator over original module buffers, yielding
        both the name of the buffer as well as the buffer itself.
        """
        for buffer_name in self.graph_signature.buffers:
            yield buffer_name, self.state_dict[buffer_name]

    @property
    @compatibility(is_backward_compatible=False)
    def call_spec(self):
        return self._call_spec

    @property
    @compatibility(is_backward_compatible=False)
    def range_constraints(self):
        return self._range_constraints

    @property
    @compatibility(is_backward_compatible=False)
    def equality_constraints(self):
        return self._equality_constraints

    @property
    @compatibility(is_backward_compatible=False)
    def module_call_graph(self):
        return self._module_call_graph

    @property
    @compatibility(is_backward_compatible=False)
    def example_inputs(self):
        return self._example_inputs

    @property
    def dialect(self):
        return self._dialect

    def __call__(self, *args: Any, **kwargs: Any) -> Any:
        import torch._export.error as error
        from torch._export import combine_args_kwargs

        if self.call_spec.in_spec is not None:
            try:
                user_args = combine_args_kwargs(args, kwargs)
                args = fx_pytree.tree_flatten_spec(
                    user_args, self.call_spec.in_spec, exact_structural_match=True
                )  # type: ignore[assignment]
            except Exception:
                _, received_spec = pytree.tree_flatten(user_args)
                raise TypeError(
                    "Trying to flatten user inputs with exported input tree spec: \n"
                    f"{self.call_spec.in_spec}\n"
                    "but actually got inputs with tree spec of: \n"
                    f"{received_spec}"
                )

        ordered_params = tuple(
            self.state_dict[name] for name in self.graph_signature.parameters
        )
        ordered_buffers = tuple(
            self.state_dict[name] for name in self.graph_signature.buffers
        )
        self._check_input_constraints(*ordered_params, *ordered_buffers, *args)

        # NOTE: calling convention is first params, then buffers, then args as user supplied them.
        # See: torch/_functorch/aot_autograd.py#L1034
        res = torch.fx.Interpreter(self.graph_module).run(
            *ordered_params, *ordered_buffers, *args, enable_io_processing=False
        )

        if self.call_spec.out_spec is not None:
            mutation = self.graph_signature.buffers_to_mutate
            num_mutated = len(mutation)
            mutated_buffers = res[:num_mutated]

            # Exclude dependency token from final result.
            assertion_dep_token = self.graph_signature.assertion_dep_token
            if assertion_dep_token is not None:
                assertion_dep_token_index = list(assertion_dep_token.keys())[0]
                res = res[:assertion_dep_token_index]

            res = res[num_mutated:]
            try:
                res = pytree.tree_unflatten(res, self.call_spec.out_spec)
            except Exception:
                _, received_spec = pytree.tree_flatten(res)
                raise error.InternalError(
                    "Trying to flatten user outputs with exported output tree spec: \n"
                    f"{self.call_spec.out_spec}\n"
                    "but actually got outputs with tree spec of: \n"
                    f"{received_spec}"
                )
            finally:
                ix = 0
                for buffer in self.graph_signature.buffers_to_mutate.values():
                    self.state_dict[buffer] = mutated_buffers[ix]
                    ix += 1
        return res

    def __str__(self) -> str:
        graph_module = self.graph_module.print_readable(print_output=False).replace(
            "\n", "\n    "
        )
        string = (
            "ExportedProgram:\n"
            f"    {graph_module}\n"
            f"Graph signature: {self.graph_signature}\n"
            f"Range constraints: {self.range_constraints}\n"
            f"Equality constraints: {self.equality_constraints}\n"
        )
        return string

    def module(self) -> torch.nn.Module:
        """
        Returns a self contained GraphModule with all the parameters/buffers inlined.
        """
        from torch._export.exported_program import unlift_exported_program_lifted_states

        return unlift_exported_program_lifted_states(self)

<<<<<<< HEAD
=======
    def run_decompositions(
        self, decomp_table: Optional[Dict[torch._ops.OperatorBase, Callable]] = None
    ) -> "ExportedProgram":
        """
        Run a set of decompositions on the exported program and returns a new
        exported program. By default we will run the Core ATen decompositions to
        get the Core ATen IR.

        For now, we do not decompose joint graphs.
        """
        from torch._decomp import core_aten_decompositions
        from torch._export.passes.add_runtime_assertions_for_constraints_pass import (
            _AddRuntimeAssertionsForInlineConstraintsPass,
            InputDim,
        )
        from torch._export.passes.lift_constant_tensor_pass import (
            lift_constant_tensor_pass,
        )
        from torch._export.passes.replace_sym_size_ops_pass import _ReplaceSymSizeOpPass
        from torch._functorch.aot_autograd import aot_export_module

        def _get_placeholders(gm):
            placeholders = []
            for node in gm.graph.nodes:
                if node.op != "placeholder":
                    break
                placeholders.append(node)
            return placeholders

        decomp_table = decomp_table or core_aten_decompositions()

        old_placeholders = _get_placeholders(self.graph_module)
        fake_args = [node.meta["val"] for node in old_placeholders]

        gm, graph_signature = aot_export_module(
            self.graph_module, fake_args, decompositions=decomp_table, trace_joint=False
        )

        # Update the signatures with the new placeholder names in case they
        # changed when calling aot_export
        new_placeholders = _get_placeholders(gm)
        assert len(new_placeholders) == len(old_placeholders)
        old_new_placeholder_map = {
            old_node.name: new_node.name
            for old_node, new_node in zip(old_placeholders, new_placeholders)
        }
        old_outputs = list(self.graph.nodes)[-1].args[0]
        new_outputs = list(gm.graph.nodes)[-1].args[0]
        assert len(new_outputs) == len(old_outputs)
        old_new_output_map = {
            old_node.name: new_node.name
            for old_node, new_node in zip(old_outputs, new_outputs)
        }

        new_backward_signature = (
            ExportBackwardSignature(
                copy.deepcopy(
                    self.graph_signature.backward_signature.gradients_to_parameters
                ),
                {
                    old_new_placeholder_map[inp]: param
                    for inp, param in self.graph_signature.backward_signature.gradients_to_parameters
                },
                copy.deepcopy(self.graph_signature.backward_signature.loss_output),
            )
            if self.graph_signature.backward_signature is not None
            else None
        )

        new_graph_signature = ExportGraphSignature(
            copy.deepcopy(self.graph_signature.parameters),
            copy.deepcopy(self.graph_signature.buffers),
            [old_new_placeholder_map[inp] for inp in self.graph_signature.user_inputs],
            [old_new_output_map[out] for out in self.graph_signature.user_outputs],
            {
                old_new_placeholder_map[inp]: param
                for inp, param in self.graph_signature.inputs_to_parameters.items()
            },
            {
                old_new_placeholder_map[inp]: buffer
                for inp, buffer in self.graph_signature.inputs_to_buffers.items()
            },
            copy.deepcopy(self.graph_signature.buffers_to_mutate),
            new_backward_signature,
            copy.deepcopy(self.graph_signature.assertion_dep_token),
        )

        # NOTE: aot_export adds symint metadata for placeholders with int
        # values; since these become specialized, we replace such metadata with
        # the original values.
        # Also, set the param/buffer metadata back to the placeholders.
        for old_node, new_node in zip(old_placeholders, new_placeholders):
            if not isinstance(old_node.meta["val"], torch.Tensor):
                new_node.meta["val"] = old_node.meta["val"]

            if (
                new_node.target in new_graph_signature.inputs_to_parameters
                or new_node.target in new_graph_signature.inputs_to_buffers
            ):
                for k, v in old_node.meta.items():
                    new_node.meta[k] = v

        # TODO unfortunately preserving graph-level metadata is not
        # working well with aot_export. So we manually copy it.
        # (The node-level meta is addressed above.)
        gm.meta.update(self.graph_module.meta)

        new_range_constraints = _get_updated_range_constraints(gm)

        new_equality_constraints = [
            (
                InputDim(old_new_placeholder_map[inp_dim1.input_name], inp_dim1.dim),
                InputDim(old_new_placeholder_map[inp_dim2.input_name], inp_dim2.dim),
            )
            for inp_dim1, inp_dim2 in self.equality_constraints
        ]

        exported_program = ExportedProgram(
            gm,
            gm.graph,
            new_graph_signature,
            copy.deepcopy(self.call_spec),
            self.state_dict,
            new_range_constraints,
            new_equality_constraints,
            copy.deepcopy(self.module_call_graph),
            self.example_inputs,
            self.dialect,
        )

        if len(new_range_constraints) > 0 or len(new_equality_constraints) > 0:
            exported_program = exported_program._transform(
                _AddRuntimeAssertionsForInlineConstraintsPass(
                    new_range_constraints, new_equality_constraints
                )
            )
        exported_program = lift_constant_tensor_pass(exported_program)

        return exported_program._transform(_ReplaceSymSizeOpPass())

>>>>>>> e4f25b9c
    def _transform(self, *passes: PassType) -> "ExportedProgram":
        pm = PassManager(list(passes))
        res = pm(self.graph_module)
        transformed_gm = res.graph_module if res is not None else self.graph_module
        assert transformed_gm is not None

<<<<<<< HEAD
        def _get_updated_range_constraints(
            gm: torch.fx.GraphModule,
        ) -> Dict[sympy.Symbol, ValueRanges]:
            def get_shape_env(gm):
                vals = [
                    node.meta["val"]
                    for node in gm.graph.nodes
                    if node.meta.get("val", None) is not None
                ]
                from torch._guards import detect_fake_mode

                fake_mode = detect_fake_mode(vals)
                if fake_mode is not None:
                    return fake_mode.shape_env
                for v in vals:
                    if isinstance(v, torch.SymInt):
                        return v.node.shape_env

            shape_env = get_shape_env(gm)
            if shape_env is None:
                return {}
            range_constraints = {
                k: ValueRanges(v.lower, v.upper)
                for k, v in shape_env.var_to_range.items()
            }
            return range_constraints

=======
>>>>>>> e4f25b9c
        def _get_updated_graph_signature(
            old_signature: ExportGraphSignature,
            new_gm: torch.fx.GraphModule,
        ) -> ExportGraphSignature:
            """
            Update the graph signature's user_input/user_outputs.
            """
            new_graph_inputs = [
                node.name for node in new_gm.graph.nodes if node.op == "placeholder"
            ]
            num_inputs = (
                len(old_signature.parameters)
                + len(old_signature.buffers)
                + len(old_signature.user_inputs)
            )

            assert len(new_graph_inputs) == num_inputs, (
                f"Number of input nodes changed from {len(new_graph_inputs)} "
                f"to {num_inputs} after transformation. This transformation "
                "is currently not supported."
            )
            new_parameter_inputs = new_graph_inputs[: len(old_signature.parameters)]
            num_param_buffers = len(old_signature.buffers) + len(
                old_signature.parameters
            )
            new_buffer_inputs = new_graph_inputs[
                len(old_signature.parameters) : num_param_buffers
            ]
            new_user_inputs = new_graph_inputs[num_param_buffers:]

            output_node = list(new_gm.graph.nodes)[-1]
            assert output_node.op == "output"
            new_graph_outputs = [arg.name for arg in output_node.args[0]]

            assert len(new_graph_outputs) == len(old_signature.buffers_to_mutate) + len(
                old_signature.user_outputs
            ), (
                f"Number of output nodes changed from {len(new_graph_outputs)} "
                f"to {len(old_signature.buffers_to_mutate) + len(old_signature.user_outputs)} "
                "after transformation. This transformation is currently not supported."
            )
            new_user_outputs = new_graph_outputs[len(old_signature.buffers_to_mutate) :]

            new_signature = ExportGraphSignature(
                copy.deepcopy(old_signature.parameters),
                copy.deepcopy(old_signature.buffers),
                new_user_inputs,
                new_user_outputs,
                copy.deepcopy(old_signature.inputs_to_parameters),
                copy.deepcopy(old_signature.inputs_to_buffers),
                copy.deepcopy(old_signature.buffers_to_mutate),
                copy.deepcopy(old_signature.backward_signature),
                copy.deepcopy(old_signature.assertion_dep_token),
            )
            return new_signature

        transformed_ep = ExportedProgram(
            transformed_gm,
            transformed_gm.graph,
            _get_updated_graph_signature(self.graph_signature, transformed_gm),
            copy.deepcopy(self.call_spec),
            self.state_dict,
            _get_updated_range_constraints(transformed_gm),
            copy.deepcopy(self.equality_constraints),
            copy.deepcopy(self._module_call_graph),
            self.example_inputs,
            self.dialect,
        )
        transformed_ep.graph_module.meta.update(self.graph_module.meta)
        transformed_ep.graph_module.meta.update(res.graph_module.meta)
        return transformed_ep

    def _check_input_constraints(self, *args):
        from torch._export.passes.add_runtime_assertions_for_constraints_pass import (
            _AddRuntimeAssertionsForConstraintsPass,
        )

        # TODO(zhxchen17) Don't generate a runtime graph on the fly.
        _assertion_graph = torch.fx.GraphModule({}, torch.fx.Graph())
        for p in self.graph.nodes:
            if p.op != "placeholder":
                continue
            new_p = _assertion_graph.graph.placeholder(p.name)
            new_p.meta = p.meta
        _assertion_graph.graph.output(())
        _assertion_graph_res = _AddRuntimeAssertionsForConstraintsPass(
            self.range_constraints,
            self.equality_constraints,
        )(_assertion_graph)
        assert _assertion_graph_res is not None
        _assertion_graph = _assertion_graph_res.graph_module
        _assertion_graph(*args)

    def _validate(self):
        from torch._export.verifier import Verifier, verify_exported_program_signature

        verify_exported_program_signature(self)

        verifier = Verifier()
        for gm in self.graph_module.modules():
            if not isinstance(gm, torch.fx.GraphModule):
                continue
            verifier.check_valid(self.graph_module)


def _get_updated_range_constraints(
    gm: torch.fx.GraphModule,
) -> Dict[sympy.Symbol, Any]:
    from torch._export.passes.add_runtime_assertions_for_constraints_pass import (
        RangeConstraint,
    )

    def get_shape_env(gm):
        vals = [
            node.meta["val"]
            for node in gm.graph.nodes
            if node.meta.get("val", None) is not None
        ]
        from torch._guards import detect_fake_mode

        fake_mode = detect_fake_mode(vals)
        if fake_mode is not None:
            return fake_mode.shape_env
        for v in vals:
            if isinstance(v, torch.SymInt):
                return v.node.shape_env

    shape_env = get_shape_env(gm)
    if shape_env is None:
        return {}
    range_constraints = {
        k: RangeConstraint(v.lower, v.upper)
        for k, v in shape_env.var_to_range.items()
        if k not in shape_env.replacements
    }
    return range_constraints<|MERGE_RESOLUTION|>--- conflicted
+++ resolved
@@ -424,8 +424,6 @@
 
         return unlift_exported_program_lifted_states(self)
 
-<<<<<<< HEAD
-=======
     def run_decompositions(
         self, decomp_table: Optional[Dict[torch._ops.OperatorBase, Callable]] = None
     ) -> "ExportedProgram":
@@ -566,43 +564,12 @@
 
         return exported_program._transform(_ReplaceSymSizeOpPass())
 
->>>>>>> e4f25b9c
     def _transform(self, *passes: PassType) -> "ExportedProgram":
         pm = PassManager(list(passes))
         res = pm(self.graph_module)
         transformed_gm = res.graph_module if res is not None else self.graph_module
         assert transformed_gm is not None
 
-<<<<<<< HEAD
-        def _get_updated_range_constraints(
-            gm: torch.fx.GraphModule,
-        ) -> Dict[sympy.Symbol, ValueRanges]:
-            def get_shape_env(gm):
-                vals = [
-                    node.meta["val"]
-                    for node in gm.graph.nodes
-                    if node.meta.get("val", None) is not None
-                ]
-                from torch._guards import detect_fake_mode
-
-                fake_mode = detect_fake_mode(vals)
-                if fake_mode is not None:
-                    return fake_mode.shape_env
-                for v in vals:
-                    if isinstance(v, torch.SymInt):
-                        return v.node.shape_env
-
-            shape_env = get_shape_env(gm)
-            if shape_env is None:
-                return {}
-            range_constraints = {
-                k: ValueRanges(v.lower, v.upper)
-                for k, v in shape_env.var_to_range.items()
-            }
-            return range_constraints
-
-=======
->>>>>>> e4f25b9c
         def _get_updated_graph_signature(
             old_signature: ExportGraphSignature,
             new_gm: torch.fx.GraphModule,
@@ -711,10 +678,6 @@
 def _get_updated_range_constraints(
     gm: torch.fx.GraphModule,
 ) -> Dict[sympy.Symbol, Any]:
-    from torch._export.passes.add_runtime_assertions_for_constraints_pass import (
-        RangeConstraint,
-    )
-
     def get_shape_env(gm):
         vals = [
             node.meta["val"]
@@ -734,7 +697,7 @@
     if shape_env is None:
         return {}
     range_constraints = {
-        k: RangeConstraint(v.lower, v.upper)
+        k: v
         for k, v in shape_env.var_to_range.items()
         if k not in shape_env.replacements
     }
