import dis
import copy
import sys
import torch
import inspect
import operator
import traceback
import collections

from .graph import magic_methods, reflectable_magic_methods, Graph
from typing import Tuple, Dict, OrderedDict, Optional, Iterable, Any, Iterator, Callable
from .node import Target, Node, Argument, base_types, map_aggregate
from ._compatibility import compatibility
from .operator_schemas import check_for_mutable_operation
import torch.fx.traceback as fx_traceback

__all__ = ['TracerBase', 'GraphAppendingTracer', 'TraceError',
           'Proxy', 'Attribute', 'ParameterProxy', 'Scope',
           'ScopeContextManager']


@compatibility(is_backward_compatible=False)
class Scope:
    """ Scope object that records the module path and the module type
    of a module. Scope is used to track the information of the module
    that contains a Node in a Graph of GraphModule. For example::

        class Sub(torch.nn.Module):
            def forward(self, x):
                # This will be a call_method Node in GraphModule,
                # scope for this would be (module_path="sub", module_type=Sub)
                return x.transpose(1, 2)

        class M(torch.nn.Module):
            def __init__(self):
                self.sub = Sub()

            def forward(self, x):
                # This will be a call_method Node as well,
                # scope for this would be (module_path="", None)
                x = x.transpose(1, 2)
                x = self.sub(x)
                return x

    """

    def __init__(self, module_path: str, module_type: Any):
        super().__init__()
        self.module_path = module_path
        self.module_type = module_type


@compatibility(is_backward_compatible=False)
class ScopeContextManager:
    """ A context manager to track the Scope of Node during symbolic tracing.
    When entering a forward function of a Module, we'll update the scope information of
    the current module, and when we exit, we'll restore the previous scope information.
    """

    def __init__(
        self,
        scope: Scope,
        current_scope: Scope,
    ):
        super().__init__()
        # Keep a copy of prev scope to restore on exit
        self._prev_scope = copy.copy(scope)
        # Update scope to current scope
        scope.module_path = current_scope.module_path
        scope.module_type = current_scope.module_type
        # Save a reference so we can restore it
        self._scope = scope

    def __enter__(self):
        return self._scope

    def __exit__(self, *args):
        self._scope.module_path = self._prev_scope.module_path
        self._scope.module_type = self._prev_scope.module_type
        return


@compatibility(is_backward_compatible=True)
class TracerBase:
    graph: Graph
    record_stack_traces : bool = False
    # Feature flag for mutable schema checking
    # Enableby default in 1.12
    check_mutable_operations : bool = False
    # Feature flag for assert tracing
    trace_asserts : bool = False
    # Feature flag for proxying accesses to buffer values
    proxy_buffer_attributes : bool = False

    # Name of the function to be traced. It will only be used when
    # ``root`` is an instance of ``nn.Module``
    traced_func_name: str = "forward"

    # Maps the containing module's name to the operator name
    scope : Scope

    # Records the module call stack
    module_stack: OrderedDict[str, str]

    # Mapping of node name to module scope
    node_name_to_scope: Dict[str, Tuple[str, type]]

    @compatibility(is_backward_compatible=True)
    def create_node(self, kind : str, target : Target,
                    args : Tuple[Argument, ...], kwargs : Dict[str, Argument], name : Optional[str] = None,
                    type_expr : Optional[Any] = None) -> Node:
        """
        Inserts a graph node given target, args, kwargs, and name.

        This method can be overridden to do extra checking, validation, or
        modification of values used in node creation. For example, one might
        want to disallow in-place operations from being recorded.
        """
        if kind == 'call_function' and self.check_mutable_operations:
            check_for_mutable_operation(target, args, kwargs)

        node = self.graph.create_node(kind, target, args, kwargs, name, type_expr)
        # TODO node_name_to_scope will be depricated in favor of
        # node.meta['nn_module_stack']
        self.node_name_to_scope[node.name] = (
            self.scope.module_path,
            self.scope.module_type,
        )
        # Optionally set stack trace on the created Node for debugging purposes
        if fx_traceback.has_preserved_node_meta():
            current_meta: Dict[str, Any] = fx_traceback.get_current_meta()

            # Explicitly set the stack_trace, nn_module_stack and source_fn on the node.meta
            # If other meta fields are needed, they can be added here
            stack_trace = current_meta.get("stack_trace")
            if stack_trace:
                node.stack_trace = stack_trace

            nn_module_stack = current_meta.get("nn_module_stack")
            if nn_module_stack:
                node.meta["nn_module_stack"] = nn_module_stack

            source_fn = current_meta.get("source_fn")
            if source_fn:
                node.meta["source_fn"] = source_fn
        elif self.module_stack:
            node.meta['nn_module_stack'] = copy.copy(self.module_stack)
        return node

    @compatibility(is_backward_compatible=True)
    def proxy(self, node: Node) -> 'Proxy':
        return Proxy(node, self)

    @compatibility(is_backward_compatible=True)
    def create_proxy(self, kind: str, target: Target, args: Tuple[Any, ...], kwargs: Dict[str, Any],
                     name: Optional[str] = None, type_expr : Optional[Any] = None,
                     proxy_factory_fn: Callable[[Node], 'Proxy'] = None):
        '''
        Create a Node from the given arguments, then return the Node
        wrapped in a Proxy object.

        If kind = 'placeholder', then we're creating a Node that
        represents the parameter of a function. If we need to encode
        a default parameter, we use the ``args`` tuple. ``args`` is
        otherwise empty for ``placeholder`` Nodes.
        '''

        args_ = self.create_arg(args)
        kwargs_ = self.create_arg(kwargs)
        assert isinstance(args_, tuple)
        assert isinstance(kwargs_, dict)

        node = self.create_node(kind, target, args_, kwargs_, name, type_expr)

        if not proxy_factory_fn:
            proxy = self.proxy(node)
        else:
            proxy = proxy_factory_fn(node)

<<<<<<< HEAD
        # Optionally set stack trace on the created Node for debugging purposes
        if fx_traceback.has_preserved_node_meta():
            current_meta: Dict[str, Any] = fx_traceback.get_current_meta()

            stack_trace = current_meta.get("stack_trace")
            if stack_trace:
                proxy.node.stack_trace = stack_trace
            # Explicitly set the stack_trace, nn_module_stack and source_fn on the node.meta
            # If other meta fields are needed, they can be added here
            copy_meta_fields = ["nn_module_stack", "source_fn", "original_aten"]
            for field in copy_meta_fields:
                if field in current_meta:
                    proxy.node.meta[field] = current_meta[field]

        elif self.record_stack_traces:
=======
        if self.record_stack_traces and not proxy.node.stack_trace:
>>>>>>> 97bb6a8b
            user_frame = self._find_user_frame()
            if user_frame:
                summary = traceback.extract_stack(user_frame)
                tb_lines = summary.format()
                # stack_trace would have innermost frame at the bottom
                proxy.node.stack_trace = ''.join(tb_lines)

        return proxy

    def _find_user_frame(self):
        """
        Find the Python stack frame executing the user code during
        symbolic tracing.
        """
        # We have to do a little dance here. Basically, walk up the callstack and
        # record the first frame not in the pytorch source. This is the frame executing
        # the user code during tracing.
        frame = inspect.currentframe()

        pt_files = ['torch/fx/proxy.py',
                    'torch/fx/_symbolic_trace.py',
                    'torch/fx/experimental/proxy_tensor.py',
                    'torch/_ops.py',
                    'torch/_tensor.py',
                    'torch/utils/_python_dispatch.py',
                    'torch/_prims_common/wrappers.py',
                    'torch/_refs/__init__.py',
                    'torch/_refs/nn/functional/__init__.py'
                    ]
        while frame:
            frame = frame.f_back
            if frame and all(not frame.f_code.co_filename.endswith(file) for file in pt_files):
                break

        if not frame:
            return None

        return frame

    @compatibility(is_backward_compatible=True)
    def create_arg(self, a: Any) -> Argument:
        """
        A method that lowers the objects seen as arguments during symbolic evaluation
        into Argument types that can be stored in IR.

        Can be override to support more trace-specific types.
        """
        if not isinstance(a, Proxy) and hasattr(a, '__fx_create_arg__'):
            return a.__fx_create_arg__(self)
        # aggregates
        elif isinstance(a, tuple) and hasattr(a, '_fields'):
            # NamedTuple constructors don't seem to like getting a generator
            # expression as an argument to their constructor, so build this
            # intermediate tuple and unpack it into the NamedTuple constructor
            args = tuple(self.create_arg(elem) for elem in a)
            return type(a)(*args)  # type: ignore[arg-type]
        elif isinstance(a, (tuple, list)):
            return type(a)(self.create_arg(elem) for elem in a)
        elif isinstance(a, dict):
            r = {}
            for k, v in a.items():
                # Check for invalid dict keys. We do not want a Proxy to appear
                # anywhere within the key. Since keys can be collection types,
                # we iterate through the key with map_aggregate
                k = self.create_arg(k)

                def no_node(arg):
                    if isinstance(arg, Node):
                        raise RuntimeError("Keys for dictionaries used as an argument cannot contain a "
                                           f"Node. Got key: {k}")
                map_aggregate(k, no_node)

                r[k] = self.create_arg(v)
            return r
        elif isinstance(a, slice):
            return slice(self.create_arg(a.start), self.create_arg(a.stop), self.create_arg(a.step))

        elif isinstance(a, range):
            return range(self.create_arg(a.start), self.create_arg(a.stop), self.create_arg(a.step))

        if isinstance(a, Proxy):
            # base case: we unwrap the Proxy object
            return a.node
        elif isinstance(a, base_types) or a is None or a is ...:
            return a
        raise NotImplementedError(f"argument of type: {type(a)}")

    @compatibility(is_backward_compatible=True)
    def to_bool(self, obj: 'Proxy') -> bool:
        """Called when a proxy object is being converted to a boolean, such as
        when used in control flow.  Normally we don't know what to do because
        we don't know the value of the proxy, but a custom tracer can attach more
        information to the graph node using create_node and can choose to return a value.
        """
        raise TraceError('symbolically traced variables cannot be used as inputs to control flow')

    @compatibility(is_backward_compatible=True)
    def iter(self, obj: 'Proxy') -> Iterator:
        """Called when a proxy object is being iterated over, such as
        when used in control flow.  Normally we don't know what to do because
        we don't know the value of the proxy, but a custom tracer can attach more
        information to the graph node using create_node and can choose to return an iterator.
        """
        raise TraceError('Proxy object cannot be iterated. This can be '
                         'attempted when the Proxy is used in a loop or'
                         ' as a *args or **kwargs function argument. '
                         'See the torch.fx docs on pytorch.org for a '
                         'more detailed explanation of what types of '
                         'control flow can be traced, and check out the'
                         ' Proxy docstring for help troubleshooting '
                         'Proxy iteration errors')

    @compatibility(is_backward_compatible=True)
    def keys(self, obj: 'Proxy') -> Any:
        """Called when a proxy object is has the keys() method called.
        This is what happens when ** is called on a proxy. This should return an
        iterator it ** is suppose to work in your custom tracer.
        """
        return Attribute(obj, 'keys')()


# used in Proxy object when just appending to the graph while not tracing.
@compatibility(is_backward_compatible=True)
class GraphAppendingTracer(TracerBase):
    def __init__(self, graph: Graph):
        super().__init__()
        self.graph = graph
        self.scope = Scope("", None)
        self.module_stack = collections.OrderedDict()
        self.node_name_to_scope = {}

@compatibility(is_backward_compatible=False)
def assert_fn(x):
    assert x

@compatibility(is_backward_compatible=True)
class TraceError(ValueError):
    pass

@compatibility(is_backward_compatible=True)
class Proxy:
    """
    ``Proxy`` objects are ``Node`` wrappers that flow through the
    program during symbolic tracing and record all the operations
    (``torch`` function calls, method calls, operators) that they touch
    into the growing FX Graph.

    If you're doing graph transforms, you can wrap your own ``Proxy``
    method around a raw ``Node`` so that you can use the overloaded
    operators to add additional things to a ``Graph``.

    ``Proxy`` objects cannot be iterated. In other words, the symbolic
    tracer will throw an error if a ``Proxy`` is used in a loop or as
    an ``*args``/``**kwargs`` function argument.

    There are two main ways around this:
    1. Factor out the untraceable logic into a top-level function and
    use ``fx.wrap`` on it.
    2. If the control flow is static (i.e. the loop trip count is
    based on some hyperparameter), the code can be kept in its original
    position and refactored into something like::

        for i in range(self.some_hyperparameter):
            indexed_item = proxied_value[i]

    For a more detailed description into the Proxy internals, check out
    the "Proxy" section in `torch/fx/OVERVIEW.md`
    """

    @compatibility(is_backward_compatible=True)
    def __init__(self, node: Node, tracer: 'Optional[TracerBase]' = None):
        if tracer is None:
            # This allows you to create a Proxy object around a raw Node
            tracer = GraphAppendingTracer(node.graph)
        self.tracer = tracer
        self.node = node

    def __repr__(self) -> str:
        return f'Proxy({self.node.name})'

    def __getattr__(self, k) -> 'Attribute':
        # note: not added to the graph yet, if this is a method call
        # we peephole optimize to the method invocation
        return Attribute(self, k)

    def __call__(self, *args, **kwargs) -> 'Proxy':
        return self.tracer.create_proxy('call_method', '__call__', (self,) + args, kwargs)

    def __iter__(self) -> Iterable['Proxy']:
        frame = inspect.currentframe()
        assert frame is not None
        calling_frame = frame.f_back
        assert calling_frame is not None
        inst_list = list(dis.get_instructions(calling_frame.f_code))
        if sys.version_info >= (3, 11):
            from bisect import bisect_left
            inst_idx = bisect_left(inst_list, calling_frame.f_lasti, key=lambda x: x.offset)
        else:
            inst_idx = calling_frame.f_lasti // 2
        inst = inst_list[inst_idx]
        if inst.opname == 'UNPACK_SEQUENCE':
            return (self[i] for i in range(inst.argval))  # type: ignore[index]

        return self.tracer.iter(self)

    def __bool__(self) -> bool:
        if self.tracer.trace_asserts:
            # check if this boolean is used in an assertion, bytecode pattern for assertions
            # is pretty stable for Python 3.7--3.9
            frame = inspect.currentframe()
            assert frame is not None
            calling_frame = frame.f_back
            assert calling_frame is not None
            insts = list(dis.get_instructions(calling_frame.f_code))
            if sys.version_info >= (3, 11):
                from bisect import bisect_left
                cur = bisect_left(insts, calling_frame.f_lasti, key=lambda x: x.offset)
            else:
                cur = calling_frame.f_lasti // 2
            inst = insts[cur]

            if inst.opname == 'POP_JUMP_IF_TRUE':
                first = insts[cur + 1]
                assert inst.arg is not None
                last = insts[inst.arg // 2 - 1]
                starts_with_assert = (first.opname == 'LOAD_GLOBAL' and first.argval == 'AssertionError'
                                      or first.opname == 'LOAD_ASSERTION_ERROR')
                if starts_with_assert and last.opname == 'RAISE_VARARGS':
                    self.tracer.create_proxy('call_function', assert_fn, (self,), {})
                    return True

        return self.tracer.to_bool(self)

    @compatibility(is_backward_compatible=True)
    def keys(self):
        return self.tracer.keys(self)

    def __len__(self):
        raise RuntimeError("'len' is not supported in symbolic tracing by default. If you want "
                           "this call to be recorded, please call torch.fx.wrap('len') at "
                           "module scope")

    @classmethod
    def __torch_function__(cls, orig_method, types, args=None, kwargs=None):
        args = args if args else ()
        kwargs = kwargs if kwargs else {}

        tracers : Dict[Any, None] = {}

        def find_tracer(a):
            if isinstance(a, cls):
                tracers[a.tracer] = None
        torch.fx.node.map_aggregate(args, find_tracer)
        torch.fx.node.map_aggregate(kwargs, find_tracer)

        if len(tracers) > 1:
            raise RuntimeError(f'Found multiple different tracers {list(tracers.keys())} while '
                               f'trying to trace operations {orig_method}')
        tracer = next(iter(tracers.keys()))

        if isinstance(orig_method, torch._C.ScriptMethod):
            args = (orig_method.owner,) + args
            return tracer.create_proxy('call_method', orig_method.name, args, kwargs)
        if torch.overrides.is_tensor_method_or_property(orig_method):
            return tracer.create_proxy('call_method', orig_method.__name__, args, kwargs)
        else:
            if isinstance(orig_method, torch._ops.PyOperator):
                # TODO: Define how to symbolically trace PyOperators
                raise RuntimeError("Unable to symbolically trace PyOperators")
            return tracer.create_proxy('call_function', orig_method, args, kwargs,
                                       name=tracer.graph._target_to_str(orig_method.__name__))


@compatibility(is_backward_compatible=True)
class Attribute(Proxy):
    @compatibility(is_backward_compatible=True)
    def __init__(self, root: Proxy, attr: str):
        self.root = root
        self.attr = attr
        self.tracer = root.tracer
        self._node: Optional[Node] = None

    @property
    def node(self):
        # the node for attributes is added lazily, since most will just be method calls
        # which do not rely on the getitem call
        if self._node is None:
            self._node = self.tracer.create_proxy('call_function', getattr, (self.root, self.attr), {}).node
        return self._node

    def __call__(self, *args, **kwargs):
        return self.tracer.create_proxy('call_method', self.attr, (self.root,) + args, kwargs)


@compatibility(is_backward_compatible=False)
class ParameterProxy(Proxy):
    """
    A special proxy which lets "shape", "size", "dim", and a few other
    attribute accesses pass through to the underlying  module parameter object,
    so that conditional tests on these attributes will not throw exception during tracing
    """
    def __init__(self, tracer: TracerBase, node: Node, name, param):
        super().__init__(node, tracer)
        assert(isinstance(param, torch.nn.Parameter))
        self.param = param
        self.name = name

    def __repr__(self) -> str:
        return f'ParameterProxy({self.name})'

    @property
    def shape(self):
        return self.param.shape

    def size(self):
        return self.param.size()

    def dim(self):
        return self.param.dim()

    @property
    def ndim(self):
        return self.param.ndim

    def numel(self):
        return self.param.numel()

    def nelement(self):
        return self.param.nelement()


for method in magic_methods:
    def _scope(method):
        def impl(*args, **kwargs):
            tracer = args[0].tracer
            target = getattr(operator, method)
            return tracer.create_proxy('call_function', target, args, kwargs)
        impl.__name__ = method
        as_magic = f'__{method.strip("_")}__'
        setattr(Proxy, as_magic, impl)
    _scope(method)

def _define_reflectable(orig_method_name):
    method_name = f'__r{orig_method_name.strip("_")}__'

    def impl(self, rhs):
        target = getattr(operator, orig_method_name)
        return self.tracer.create_proxy('call_function', target, (rhs, self), {})
    impl.__name__ = method_name
    impl.__qualname__ = method_name
    setattr(Proxy, method_name, impl)

for orig_method_name in reflectable_magic_methods:
    _define_reflectable(orig_method_name)<|MERGE_RESOLUTION|>--- conflicted
+++ resolved
@@ -130,19 +130,15 @@
         if fx_traceback.has_preserved_node_meta():
             current_meta: Dict[str, Any] = fx_traceback.get_current_meta()
 
-            # Explicitly set the stack_trace, nn_module_stack and source_fn on the node.meta
-            # If other meta fields are needed, they can be added here
             stack_trace = current_meta.get("stack_trace")
             if stack_trace:
                 node.stack_trace = stack_trace
-
-            nn_module_stack = current_meta.get("nn_module_stack")
-            if nn_module_stack:
-                node.meta["nn_module_stack"] = nn_module_stack
-
-            source_fn = current_meta.get("source_fn")
-            if source_fn:
-                node.meta["source_fn"] = source_fn
+            # Explicitly set the stack_trace, nn_module_stack and source_fn on the node.meta
+            # If other meta fields are needed, they can be added here
+            copy_meta_fields = ["nn_module_stack", "source_fn", "original_aten"]
+            for field in copy_meta_fields:
+                if field in current_meta:
+                    node.meta[field] = current_meta[field]
         elif self.module_stack:
             node.meta['nn_module_stack'] = copy.copy(self.module_stack)
         return node
@@ -177,25 +173,7 @@
         else:
             proxy = proxy_factory_fn(node)
 
-<<<<<<< HEAD
-        # Optionally set stack trace on the created Node for debugging purposes
-        if fx_traceback.has_preserved_node_meta():
-            current_meta: Dict[str, Any] = fx_traceback.get_current_meta()
-
-            stack_trace = current_meta.get("stack_trace")
-            if stack_trace:
-                proxy.node.stack_trace = stack_trace
-            # Explicitly set the stack_trace, nn_module_stack and source_fn on the node.meta
-            # If other meta fields are needed, they can be added here
-            copy_meta_fields = ["nn_module_stack", "source_fn", "original_aten"]
-            for field in copy_meta_fields:
-                if field in current_meta:
-                    proxy.node.meta[field] = current_meta[field]
-
-        elif self.record_stack_traces:
-=======
         if self.record_stack_traces and not proxy.node.stack_trace:
->>>>>>> 97bb6a8b
             user_frame = self._find_user_frame()
             if user_frame:
                 summary = traceback.extract_stack(user_frame)
