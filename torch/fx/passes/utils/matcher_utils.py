--- conflicted
+++ resolved
@@ -52,7 +52,8 @@
     def __init__(self, pattern: Graph,
                  match_output: bool = False,
                  match_placeholder: bool = False,
-                 remove_overlapping_matches: bool = True) -> None:
+                 remove_overlapping_matches: bool = True,
+                 ignore_literals: bool = False) -> None:
         """
         Args:
             pattern: the targeted matching pattern, represented in fx.Graph.
@@ -62,12 +63,15 @@
                 the targeted pattern. If False, placeholder nodes will be used a wildcard.
             remove_overlapping_matches: If True, in the case of overlapping matches, only the first match
                 will be returned.
+            ignore_literals: If True, will not check if literals are equal and
+                will instead treat them as wildcards.
         """
 
         self.pattern = pattern
         self.match_output = match_output
         self.match_placeholder = match_placeholder
         self.remove_overlapping_matches = remove_overlapping_matches
+        self.ignore_literals = ignore_literals
 
         if len(pattern.nodes) == 0:
             raise ValueError("SubgraphMatcher cannot be initialized with an empty pattern")
@@ -217,11 +221,7 @@
                 elif isinstance(a1, (list, tuple)) and isinstance(a2, (list, tuple)):
                     matched = _match_args(a1, a2)
                 else:
-<<<<<<< HEAD
-                    matched = self._match_literals(a1, a2, match)
-=======
                     matched = self.ignore_literals or self._match_literals(a1, a2, match)
->>>>>>> 28621208
 
                 if not matched:
                     return False
