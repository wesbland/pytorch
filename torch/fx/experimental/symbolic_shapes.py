import builtins
import collections
import functools
import inspect
import itertools
import logging
import math
import operator
import re
import sys
import threading
import traceback
from collections import defaultdict
from contextlib import contextmanager
from dataclasses import dataclass, field
from enum import Enum
from functools import lru_cache
from typing import Any, cast, Callable, Dict, List, Optional, Sequence, Set, Tuple, Type, Union

import torch
import torch.fx
import torch.fx.traceback as fx_traceback

from torch.fx.experimental.recording import (
    FakeTensorMeta,
    ShapeEnvEvent,
    record_shapeenv_event,
    replay_shape_env_events,
    shape_env_check_state_equal
)
from torch.fx.experimental.sym_node import SymNode, SymTypes

# NB: The sym_* functions are used via getattr() and must be imported here.
from torch import SymBool, SymFloat, SymInt
from torch._guards import ShapeGuard, Source, TracingContext
from torch.utils._python_dispatch import is_traceable_wrapper_subclass
from torch.utils._sympy.functions import FloorDiv, Mod, IsNonOverlappingAndDenseIndicator
from torch.utils._sympy.solve import try_solve
from torch.utils._sympy.value_ranges import bound_sympy, SymPyValueRangeAnalysis, ValueRanges, ValueRangeError
from torch.utils._sympy.singleton_int import SingletonInt
from torch.utils._traceback import format_frame, CapturedTraceback
from torch._utils_internal import signpost_event

InputList = List
DimList = List

log = logging.getLogger(__name__)

class GuardOnDataDependentSymNode(RuntimeError):
    pass

import sympy
from sympy.printing.str import StrPrinter
from sympy.printing.precedence import precedence

aten = torch._ops.ops.aten  # type: ignore[has-type]

__all__ = [
    "has_symbolic_sizes_strides", "create_contiguous", "ShapeEnv", "is_concrete_int",
    "guard_int", "guard_float", "guard_scalar",
    "hint_int", "SYMPY_INTERP", "free_symbols", "is_symbol_binding_fx_node",
    "is_concrete_bool", "SHAPEENV_EVENT_KEY", "CURRENT_NODE_KEY",
]

# FX node metadata keys for symbolic shape FX graph.
SHAPEENV_EVENT_KEY = "shapeenv_event"
CURRENT_NODE_KEY = "current_node"

# These are modules that contain generic code for interacting with ShapeEnv
# which are unlikely to identify a particular interesting guard statement
@lru_cache(None)
def uninteresting_files():
    import torch._inductor.sizevars
    import torch._library.abstract_impl
    mods = [
        sys.modules[__name__],
        torch.fx.experimental.recording,
        torch,
        torch._inductor.sizevars,
        torch._library.abstract_impl,
    ]
    return {inspect.getfile(m) for m in mods}

# We don't bother with the metaclass as all of the dispatching logic happens
# entirely from Python
#
# Didn't bother with ancestors for now, unlikely to have multiple modes for
# symints right now

class ConstraintViolationError(RuntimeError):
    pass

def has_symbolic_sizes_strides(elem):
    return elem._has_symbolic_sizes_strides

def create_contiguous(shape):
    strides = [1]
    for dim in reversed(shape[:-1]):
        strides.append(dim * strides[-1])
    return list(reversed(strides))

def hint_int(a):
    if isinstance(a, torch.SymInt):
        return a.node.require_hint()
    assert type(a) is int, a
    return a

def has_hint(a):
    if isinstance(a, SymTypes):
        return a.node.has_hint()
    return True

def is_concrete_int(a: Union[int, SymInt]):
    r""" Utility to check if underlying object
    in SymInt is concrete value. Also returns
    true if integer is passed in.

    Args:
        a (SymInt or int): Object to test if it int
    """
    assert isinstance(a, (SymInt, int))

    if isinstance(a, int):
        return True

    if isinstance(a.node.expr, sympy.core.numbers.Integer):
        return True

    return False

def is_concrete_bool(a: Union[bool, SymBool]):
    r""" Utility to check if underlying object
    in SymBool is concrete value. Also returns
    true if integer is passed in.
    Args:
        a (SymBool or bool): Object to test if it bool
    """
    assert isinstance(a, (SymBool, bool))

    if isinstance(a, bool):
        return True

    if isinstance(a.node.expr, (sympy.logic.boolalg.BooleanTrue, sympy.logic.boolalg.BooleanFalse)):
        return True

    return False

# Returns True if every size dim on the tensor has a hint
# TODO: Should this include strides too?  For now it doesn't matter,
# that's quite an obscure case
def tensor_has_hints(t):
    return all(has_hint(s) for s in t.size())

def free_symbols(val: Union[SymInt, torch.Tensor]) -> Set[sympy.Symbol]:
    if isinstance(val, (SymInt, SymFloat)):
        return val.node.expr.free_symbols
    elif isinstance(val, sympy.Expr):
        return val.free_symbols
    elif isinstance(val, (int, float, bool)):
        return set()
    elif isinstance(val, torch.Tensor):
        return (
            free_symbols(val.size()) |
            free_symbols(val.stride()) |
            free_symbols(val.storage_offset())
        )
    elif isinstance(val, (tuple, list)):
        r = set()
        for s in val:
            r |= free_symbols(s)
        return r
    else:
        raise AssertionError(f"cannot compute free_symbols of {val} {type(val)}")

# Like free_symbols, but filtered to only report unbacked symbols
def free_unbacked_symbols(x):
    # NB: keep synced with is_unbacked_symint
    return {s for s in free_symbols(x) if s.name.startswith("i")}

# WARNING: Don't use this on Dynamo produced graphs, they don't have meta
# setup!
def is_symbol_binding_fx_node(node) -> Optional[sympy.Symbol]:
    if (
        node.op == "placeholder" and
        "val" in node.meta and
        isinstance(node.meta["val"], torch.SymInt) and
        isinstance(node.meta["val"].node.expr, sympy.Symbol)
    ):
        return node.meta["val"].node.expr
    return None

def find_symbol_binding_fx_nodes(graph):
    return {
        node.meta["val"].node.expr: node
        for node in graph.nodes
        if is_symbol_binding_fx_node(node)
    }

def definitely_true(a):
    """
    Returns True only if we can tell that a is True, possibly introducing
    a guard in the process.  If a depends on some unbacked SymInt, we may
    return False even though there may exist a possible value of the SymInt
    that would cause the expression to return True.

    When is it appropriate to use definitely_true?  First, if you can use
    a higher level combinator like parallel_or/parallel_and, prefer using
    those instead, they are definitely safe (modulo short-circuiting).
    Second, it can be used if the program would behave equivalently if
    definitely_true always returned False (parallel_or/parallel_and are
    examples of this pattern, modulo short-circuiting).  Finally, it even
    be OK if the program wouldn't behave equivalently, so long as the
    change is semantics preserving.  It can be semantics preserving if
    the program errors in more cases than it did previously (but otherwise
    behaves identically), or if it changes some quantity in a way that
    doesn't matter (e.g., strides often fall in this bucket.)
    """
    if isinstance(a, SymBool):
        if a.node.has_hint():
            return guard_bool(a)
        else:
            return False
    return bool(a)

def definitely_false(a):
    """
    Returns True only if we can tell that a is False, possibly introducing
    a guard in the process.  If a depends on some unbacked SymInt, we may
    return False even though there may exist a possible value of the SymInt
    that would cause the expression a to be False.  See definitely_true
    for more usage guidance.
    """
    if isinstance(a, SymBool):
        if a.node.has_hint():
            return not guard_bool(a)
        else:
            return False
    return not bool(a)

# TODO: could improve parallel_or/parallel_and by avoiding guards
# if there exists a quantity that can be handled un-guardedly.  However,
# for backed SymInts, avoiding guards doesn't really matter in practice,
# so I chose not to do it.

def parallel_or(*args):
    """
    Evaluate the logical OR of several arguments, avoiding guarding on
    unbacked SymInts if another argument is definitely True.
    """
    if any(definitely_true(a) for a in args):
        return True
    return any(args)

def parallel_and(*args):
    """
    Evaluate the logical FALSE of several arguments, avoiding guarding on
    unbacked SymInts if another argument is definitely False.
    """
    if any(definitely_false(a) for a in args):
        return False
    return all(args)

def guard_scalar(a):
    if isinstance(a, (SymBool, bool)):
        return guard_bool(a)
    elif isinstance(a, (SymInt, int)):
        return guard_int(a)
    elif isinstance(a, (SymFloat, float)):
        return guard_float(a)
    else:
        raise AssertionError(f"unrecognized scalar {a}")


@record_shapeenv_event()
def _constrain_symbol_range(shape_env, s: sympy.Symbol, compiler_min: int, compiler_max: int, runtime_min: int, runtime_max: int):
    log.debug("_constrain_symbol_range %s [%s, %s] [%s, %s]", s, compiler_min, compiler_max, runtime_min, runtime_max)
    if r := shape_env.var_to_range.get(s, None):
        shape_env.var_to_range[s] = ValueRanges(
            builtins.max(r.lower, compiler_min), builtins.min(r.upper, compiler_max)
        )
    else:
        shape_env.var_to_range[s] = ValueRanges(compiler_min, compiler_max)

    if r := shape_env.runtime_var_to_range.get(s, None):
        shape_env.runtime_var_to_range[s] = ValueRanges(
            builtins.max(r.lower, runtime_min), builtins.min(r.upper, runtime_max)
        )
    else:
        shape_env.runtime_var_to_range[s] = ValueRanges(runtime_min, runtime_max)


def _advise_is_size(a):
    """
    Don't use this directly; use torch._check_is_size instead.

    This is a softer version of _constrain_range_for_size (with min=0,
    max=Inf).  Instead of forcibly constraining a variable (and erroring if we
    failed to constrain it), it will simply advise us that a size is
    constrained in some way.  We will always defer a runtime assert for this
    constraint if we cannot prove it at compile-time, but we we only
    *sometimes* learn useful extra information at compile-time with this
    information.  This is in contrast to constrain_range_for_size, where if
    you don't call that on a fresh unbacked symint, chances are we will choke.

    TODO: Make Dynamo handle this appropriately if this is seen in Dynamo-ed
    code.  Right now this is only really used in code with AOTAutograd trace
    through, so it is not a big problem that this isn't supported, but in
    principle all of this code should be Dynamo'able too.

    TODO: I didn't support min/max because I didn't have a use case where this
    actually helped.  In principle we can support it, it just makes the
    implementation below more complicated.
    """

    # This must always succeed, because the sole allowed caller _check_is_size
    # was responsible for expect_true'ing this
    assert a >= 0

    # NB: it's important not to constrain range for size for *hinted* SymInts,
    # because it is not only unsound, it will immediately trip our asserts
    # that hints have to be consistent with static analysis!  If you somehow
    # have an unbounded SymInt that later constrains to 1, this will be
    # inconsistent with the range
    if (
        isinstance(a, SymInt)
        and isinstance(a.node, SymNode)
        and not a.node.has_hint()
        and isinstance(a.node.expr, sympy.Symbol)
    ):
        _constrain_range_for_size(a)

@record_shapeenv_event()
def _constrain_range_for_size(a, min: Optional[int] = None, max: Optional[int] = None):
    """
    This function is NOT INTENDED to be used by itself.
    """

    if isinstance(a, (SymFloat, SymBool)):
        raise ValueError("Constraining SymFloat/SymBool is nyi")

    assert isinstance(a, SymInt), "can only constrain range for SymInt"
    assert isinstance(a.node.expr, sympy.Symbol), "constraining non-Symbols NYI"

    if min is None:
        min = 0
    if max is None:
        max = sympy.oo

    if max <= 2:
        raise ValueError(f"Maximum value to constrain_as_size must be greater than 2, but was {max}")

    if max < min:
        raise ValueError(
            "Maximum value to constrain_as_size can't be less than the specified min value, "
            "received min={min} and max={max}"
        )

    compiler_min = 2 if min < 2 else min

    _constrain_symbol_range(
        a.node.shape_env,
        a.node.expr,
        compiler_min=compiler_min,
        compiler_max=max,
        runtime_min=min,
        runtime_max=max
    )


# inclusive both ways
@record_shapeenv_event()
def constrain_range(a, *, min: Optional[int], max: Optional[int] = None):
    """
    Applies a constraint that the passed in SymInt must lie between min-max
    inclusive-inclusive, WITHOUT introducing a guard on the SymInt (meaning
    that it can be used on unbacked SymInts).  If min/max are None, we assume
    that the dimension is unbounded in that direction.  Repeated application
    of constrain_range intersects the ranges.  This is a fairly low level API
    that doesn't have a lot of safety guarantees (TODO: provide higher level
    APIs).

    Currently, we use this API in the following circumstance: when we allocate
    an unbacked SymInt, denoting an integer quantity which is data dependent,
    we ordinarily do not know anything about what values it may take.  This
    means that any sort of guard on it will immediately fail.  However, in
    many cases, we know something about the unbacked SymInt: for example, we
    know that nonzero(x).size(0) must be >= 0.  We use constrain_range to
    narrow the possible range, declaring that negative symbols are impossible.
    This permits to definitely answer True to queries like 'nnz >= 0', even if
    we don't know what the actual (hinted) value of 'nnz' is.  In fact, we
    actually use constrain_range to unsoundly discharge common guards: for an
    unbacked SymInt produced by nonzero, we will also assume that it is not
    equal to 0/1 (even though these are perfectly possible values at runtime),
    because we generally expect graphs that are valid for N=2 to also be valid
    for N=1.

    .. warning::
        If you use constrain_range in the context of tracing, we do NOT check
        that the constraint was actually valid at runtime!  In fact, we
        cannot (easily) do so, as we currently unsoundly assume that unbacked
        SymInt can never be zero/one, even if it may actually take on these
        values at runtime (we assume that a graph that is valid for N=2 will
        also be valid for N=1).
    """
    if min is None:
        min = -sympy.oo
    if max is None:
        max = sympy.oo

    if max < min:
        raise ValueError(
            "Maximum value to constrain_as_size can't be less than the specified min value, "
            "received min={min} and max={max}"
        )

    if isinstance(a, int):
        if not (min <= a <= max):
            raise ValueError(f"Invalid value {a} for range [{min}:{max}]")
        return

    if isinstance(a.node.expr, sympy.Integer):
        if not (min <= int(a.node.expr) <= max):
            raise ValueRangeError(f"Invalid value {int(a.node.expr)} for range [{min}:{max}]")
        return
    assert isinstance(a.node.expr, sympy.Symbol), "constraining non-Symbols NYI"

    # TODO: Shouldn't we install a guard if the symbol is backed?  Or is the
    # semantics that this is an "unchecked" assert (but it this actually
    # something useful?  Might be better to restrict only for unbacked
    # SymInt).
    _constrain_symbol_range(
        a.node.shape_env,
        a.node.expr,
        compiler_min=min,
        compiler_max=max,
        runtime_min=min,
        runtime_max=max
    )


@record_shapeenv_event()
def constrain_unify(a, b):
    """
    Given two SymInts, constrain them so that they must be equal.  NB:
    this will not work with SymInts that represent nontrivial expressions
    (yet!)
    """
    # TODO: Maybe dedupe this with _maybe_guard_eq?
    if not isinstance(a, SymInt):
        if not isinstance(b, SymInt):
            assert a == b
        else:
            assert isinstance(b.node.expr, sympy.Symbol), "constraining non-Symbols NYI"
            shape_env = b.node.shape_env
            shape_env.replacements[b.node.expr] = sympy.Integer(a)
    else:
        # TODO: Actually, we can support this as long as one of them is a symbol.
        # NB: We can't actually do "unification" as our operators are not
        # injective
        assert isinstance(a.node.expr, sympy.Symbol), "constraining non-Symbols NYI"
        shape_env = a.node.shape_env
        if not isinstance(b, SymInt):
            shape_env.replacements[a.node.expr] = sympy.Integer(b)
        else:
            assert a.node.shape_env is b.node.shape_env
            assert isinstance(b.node.expr, sympy.Symbol), "constraining non-Symbols NYI"
            new_var = shape_env._find(a.node.expr)
            shape_env.replacements[b.node.expr] = new_var

# Assume that a boolean is true for the purposes of subsequent symbolic
# reasoning.  This will keep track of corresponding runtime checks to verify
# that the result is upheld: either as a regular guard, or as a special set
# of asserts which are triggered when an unbacked SymInt is allocated.
#
# DO NOT use this function for these cases:
#
#  - This is inappropriate for "branching" conditions (where both
#    true and false result in valid programs).  We will always assume
#    the condition evaluates true, and so it will never be possible
#    to trace the false condition when you use it.  For true branching
#    on unbacked SymInts, you must use torch.cond; if you incorrectly
#    use expect_true in this case, you will make the false branch
#    unreachable (as we will simply assume that only the true branch
#    is ever exercised).
#
#  - This is inappropriate for situations where you know some other system
#    invariant guarantees that this property holds, since you don't
#    really need to insert a runtime check in that case.  Use something
#    like constrain_range in that case.
#
# This API has a hitch.  To avoid having to reimplement error reporting
# capabilities, this function CAN return False.  The invariant is that
# the surrounding code must raise an error when this function returns
# False.  This is quite low level, so we recommend using other functions
# like check() which enforce this in a more intuitive way.
#
# By the way, this name is a nod to the __builtin_expect macro,
# which is used similarly (but unlike __builtin_expect, you MUST fail
# in the unlikely branch.)  (I think expect is a good name; in recent
# versions of C++, this is replaced with [[likely]], which is weaker
# and not accurate for this function!)
def expect_true(a, skip: int = 0):
    if isinstance(a, SymBool):
        # TODO: check perf implications of this
        frame = inspect.currentframe()
        for _ in range(skip + 1):  # always run this loop at least once
            frame = frame.f_back
        return a.node.expect_true(frame.f_code.co_filename, frame.f_lineno)
    assert type(a) is bool, a
    return a

def guard_bool(a):
    if isinstance(a, SymBool):
        return a.node.guard_bool("", 0)  # NB: uses Python backtrace
    assert type(a) is bool, a
    return a

def guard_int(a):
    if isinstance(a, SymInt):
        return a.node.guard_int("", 0)  # NB: uses Python backtrace
    assert type(a) is int, a
    return a

def guard_float(a):
    if isinstance(a, SymFloat):
        return a.node.guard_float("", 0)  # NB: uses Python backtrace
    assert isinstance(a, float), a
    return a

# Given a GraphModule, return all the FakeTensors for all the placeholders
def fx_placeholder_vals(gm):
    return [n.meta['val'] for n in gm.graph.nodes if n.op == "placeholder"]

def fx_placeholder_targets(gm):
    return [n.target for n in gm.graph.nodes if n.op == "placeholder"]

# Given a GraphModule and arguments to run it with, evaluate that the guards
# for its associated ShapeEnv are satisfied by the passed arguments.  This
# WILL check for duck sizing.
def eval_guards(gm, *args, ignore_static=True):
    return gm.shape_env.evaluate_guards_for_args(fx_placeholder_vals(gm), args, ignore_static=ignore_static)

def bind_symbols(gm, *args):
    return gm.shape_env.bind_symbols(fx_placeholder_vals(gm), args)

def _assert_bound_is_rational(expr: sympy.Expr, bound: ValueRanges):
    """
    We assert that the bounds are either Boolean, or not finite, or can be computed
    in exact prevision via rational arithmetic.
    The only exception to this is the rare case when the user calls `sqrt(s0)`
    sqrt is turned into sympy.Pow so we just match for that (it matches more things, but still)
    """
    assert bound.lower.is_rational or bound.lower.is_Boolean or not bound.lower.is_finite or expr.has(sympy.Pow), (bound, expr)
    assert bound.upper.is_rational or bound.upper.is_Boolean or not bound.upper.is_finite or expr.has(sympy.Pow), (bound, expr)

class DimDynamic(Enum):
    """
    Controls how to perform symbol allocation for a dimension.  It is always
    sound to default this to DYNAMIC, but the policies DUCK and STATIC can
    result in better trace-time and compile-time performance, as they reduce
    the number of allocated symbols and generally make your graph more static.

    NB: If we notice you've applied a constraint to the dimension, we will
    force it to DYNAMIC for simplicity.

    DimDynamic is controlled by a variety of higher level UX features.
    Currently:

    - In eager mode, the default policy is DUCK.
        - The default is changed to STATIC with assume_static_by_default.
        - An individual dim is marked DYNAMIC if you mark_dynamic_dim.
    - In export mode, the default policy is STATIC.
        - An individual dim is marked DYNAMIC if you mention it as dynamic_dim
          in the constraints kwarg.
    """
    # Treat the dimension symbolically
    DYNAMIC = 0
    # Treat the dimension symbolically, but if its hint matches another
    # dynamic dimension, unify the two symbols ("duck sizing")
    DUCK = 1
    # Treat the dimension statically based on its hint
    STATIC = 2

# NB: These constraints affect both clients and backends: given some
# constraint C, the client must pass inputs that satisfy the constraint,
# while a backend must not introduce guards BEYOND this constraint.
# For clarity, we document the implications on both sides for both the client
# and the backend.
#
# NB: These constraints are on a *single* dimension.  In principle, we could
# also have multi-dimension constraints, but our guess is that this is not
# actually useful and so we are not supporting it right now.
#
# NB: Strict constraints are typically only suitable for export, as in eager
# a backend like inductor may validly introduce extra, discretionary guards
# to improve performance of code.  A StrictMinMaxConstraint would be brittle
# under future optimizations performed by inductor; we don't guarantee
# eager code with StrictMinMaxConstraint will keep working in the future!

@dataclass(frozen=True)
class Constraint:
    warn_only: bool

@dataclass(frozen=True)
class StrictMinMaxConstraint(Constraint):
    """
    For clients: the size at this dimension must be within 'vr' (which
    specifies a lower and upper bound, inclusive-inclusive) AND it
    must be non-negative and should not be 0 or 1 (but see NB below).

    For backends: there must not be any guards on this dimension which
    are not implied by the given lower and upper bound.  Regardless of
    the lower bound, the backend can assume the size is non-negative
    and that it is not 0 or 1.

    An unbounded StrictMinMaxConstraint can be thought of as a strict version
    of "RelaxedUnspecConstraint".

    NB: Export will often unsoundly assume that a graph works for 0/1, even
    though at trace time we assumed size is not 0 or 1.  The idea is that
    if we produce a graph that works for a range of values, it will be OK
    for N=0/1 too.
    """
    vr: ValueRanges

    def render(self, source: Source):
        # TODO: better printing for -oo and oo
        return f"{self.vr.lower} <= {source.name()} <= {self.vr.upper}"

@dataclass(frozen=True)
class RelaxedUnspecConstraint(Constraint):
    """
    For clients: no explicit constraint; constraint is whatever is implicitly
    inferred by guards from tracing.

    For backends: there must exist at least TWO possible values for the
    size at this dimension which satisfy the guards for this dimension.

    In other words, this constraint helps us distinguish between "we don't
    care if this dimension specializes or not" versus "this dimension must be
    unspecialized."  However, this constraint doesn't say very much about what
    specialization is permitted; for example, if we guard on a size being
    even, this would still be acceptable under an unspec constraint.  This
    makes RelaxedUnspecConstraint useful for eager mode, where your backend compiler
    may add constraints to otherwise dynamic dimensions; we can't assert that
    there are NO guards as this is brittle because compilers should be able to
    add extra constraints.  If you want to assert that there are no guards,
    use StrictMinMaxConstraint with an unbounded ValueRanges.
    """
    def render(self, source: Source):
        return f"RelaxedUnspecConstraint({source.name()})"

# NB: None here indicates the client constraint is whatever is implicitly
# inferred by guards from tracing, and that a backend can add whatever guards
# it wants (including fully specializing the value).
DimConstraint = Union[StrictMinMaxConstraint, RelaxedUnspecConstraint, None]

@dataclass(frozen=True)
class EqualityConstraint(Constraint):
    """
    Given pairs of sources corresponding to pairs of dynamic dimensions that
    are specified equal, represent them in a union-find data structure so that
    we can efficiently check whether two such sources are transitively equal.
    """
    source_pairs: List[Tuple[Source, Source]]

    def __post_init__(self):
        object.__setattr__(self, "_parents", {})
        for source1, source2 in self.source_pairs:
            self._union(self._find(source1), self._find(source2))

    def _find(self, source):
        if source in self._parents:
            return self._find(self._parents[source])
        else:
            return source

    def _union(self, root1, root2):
        if root1 != root2:
            self._parents[root1] = root2

    def render(self):
        buf = ", ".join(
            f"{source1.name()} == {source2.name()}"
            for (source1, source2) in self.source_pairs
        )
        return "{" + buf + "}"

    def is_equal(self, source1, source2):
        return self._find(source1) == self._find(source2)

<<<<<<< HEAD

# TODO: An incomplete list
# 1. Set variables to be equal when we do equality
# 2. Specialize on 0/1 when we do subtraction
class SymNode:
    """
    This is a type erased SymInt/SymFloat which we use to do actual operations.
    End users don't touch this.  Magic methods are NOT defined on this object.
    """
    def __init__(self, expr, shape_env, pytype, hint: Optional[Union[int, float]], constant=None, fx_node=None):
        self._expr = expr
        self.shape_env = shape_env
        self.pytype = pytype
        # What's the difference between hint and constant?
        #
        # - A constant is known to be invariant across invocations of the model;
        #   it will always be this value.  We only really know this when we
        #   encounter an honest-to-goodness literal (when wrapping it into
        #   a SymNode, we set constant.)  Most of the time, constant is None
        #
        # - A hint is a *particular* value from the particular run we are
        #   tracing, but it may vary the next time around.  It's useful to
        #   keep this around, as if we need a concrete value from a SymNode,
        #   we will return the hint and guard on the expression that produced
        #   it giving the same hint next time around.  The hint is not
        #   guaranteed to be set either: if you have an unbacked SymNode,
        #   there won't be any hint; it was the result of some tensor-dependent
        #   computation, but we don't know what it actually is because we
        #   haven't actually run the tensor computation.
        #
        # If _hint is None, we will query maybe_evaluate_static(compute_hint=True)
        # in hopes that we've learned enough about the unbacked symints to
        # discharge the hint; otherwise, you're likely to just error out.
        #
        # (A previous version of this system had some optimizations to only
        # recompute when it was possible we had learned enough about the
        # unbacked symint that a hint was now possible, but as we added more
        # potential refinements to unbacked symints this got harder to keep
        # in sync, so we've deleted it for now.)
        self._hint = hint
        self.constant: Optional[Union[int, float, bool]] = constant
        # Record the FX node of the current node if we are doing translation
        # validation. They will be used for building the input assertions for
        # the translation validation problem.
        self.fx_node = fx_node if _translation_validation_enabled() else None

    def with_shape_env(self, shape_env: "ShapeEnv") -> "SymNode":
        return SymNode(self._expr, shape_env, self.pytype, self._hint, self.constant, self.fx_node)

    @property
    def expr(self):
        return self.shape_env.replace(self._expr)

    # Recompute the hint and see if we've got it now
    # Precondition: self._hint is None
    def _update_hint(self):
        r = self.shape_env._maybe_evaluate_static(self.expr, compute_hint=True)
        if r is not None:
            self._hint = self.pytype(r)

    @property
    def hint(self):
        if self._hint is None:
            self._update_hint()
        return self._hint

    def has_hint(self):
        if self._hint is None:
            self._update_hint()
        return self._hint is not None

    def require_hint(self):
        if self._hint is None:
            self._update_hint()
        if self._hint is None:
            # NB: we expect this to raise
            return self.shape_env.size_hint(self.expr)
        return self._hint

    def maybe_as_int(self):
        if self.expr.free_symbols:
            return None
        else:
            return int(self.expr)

    def is_int(self):
        return self.pytype is int

    def is_float(self):
        return self.pytype is float

    def is_bool(self):
        return self.pytype is bool

    def wrap_int(self, num):
        assert type(num) is int
        return SymNode(sympy.Integer(num), self.shape_env, int, num, constant=num, fx_node=num)

    def wrap_float(self, num):
        assert type(num) is float
        return SymNode(sympy.Float(num), self.shape_env, float, num, constant=num, fx_node=num)

    def wrap_bool(self, num):
        assert type(num) is bool
        return SymNode(sympy.true if num else sympy.false, self.shape_env, bool, num, constant=num, fx_node=num)

    def clone(self):
        return self

    def str(self):
        return f"{self.expr}"

    def __str__(self):
        return self.str()

    def __repr__(self):
        return self.str()

    # These methods call the metaprogrammed methods, they're hand written
    # here so we get good stack traces
    def abs(self) -> "SymNode":  # noqa: F811
        return self._abs()  # type: ignore[attr-defined]

    def add(self, other) -> "SymNode":  # noqa: F811
        return self._add(other)  # type: ignore[attr-defined]

    def sub(self, other) -> "SymNode":  # noqa: F811
        return self._sub(other)  # type: ignore[attr-defined]

    def mul(self, other) -> "SymNode":  # noqa: F811
        return self._mul(other)  # type: ignore[attr-defined]

    def mod(self, other) -> "SymNode":  # noqa: F811
        return self._mod(other)  # type: ignore[attr-defined]

    def pow(self, other) -> "SymNode":  # noqa: F811
        return self._pow(other)  # type: ignore[attr-defined]

    def and_(self, other) -> "SymNode":  # noqa: F811
        return self._and_(other)  # type: ignore[attr-defined]

    def or_(self, other) -> "SymNode":  # noqa: F811
        return self._or_(other)  # type: ignore[attr-defined]

    def truediv(self, other) -> "SymNode":  # noqa: F811
        return self._truediv(other)  # type: ignore[attr-defined]

    def floordiv(self, other) -> "SymNode":  # noqa: F811
        return self._floordiv(other)  # type: ignore[attr-defined]

    def lshift(self, other) -> "SymNode":  # noqa: F811
        return self._lshift(other)  # type: ignore[attr-defined]

    def rshift(self, other) -> "SymNode":  # noqa: F811
        return self._rshift(other)  # type: ignore[attr-defined]

    def sym_not(self) -> "SymNode":  # noqa: F811
        return self._sym_not()  # type: ignore[attr-defined]

    def eq(self, other) -> "SymNode":  # noqa: F811
        return self._eq(other)  # type: ignore[attr-defined]

    def ne(self, other) -> "SymNode":  # noqa: F811
        return self._ne(other)  # type: ignore[attr-defined]

    def gt(self, other) -> "SymNode":  # noqa: F811
        return self._gt(other)  # type: ignore[attr-defined]

    def lt(self, other) -> "SymNode":  # noqa: F811
        return self._lt(other)  # type: ignore[attr-defined]

    def le(self, other) -> "SymNode":  # noqa: F811
        return self._le(other)  # type: ignore[attr-defined]

    def ge(self, other) -> "SymNode":  # noqa: F811
        return self._ge(other)  # type: ignore[attr-defined]

    def floor(self) -> "SymNode":  # noqa: F811
        return self._floor()  # type: ignore[attr-defined]

    def sym_float(self) -> "SymNode":  # noqa: F811
        return self._sym_float()  # type: ignore[attr-defined]

    def sym_int(self) -> "SymNode":  # noqa: F811
        return self._sym_int()  # type: ignore[attr-defined]

    def ceil(self) -> "SymNode":  # noqa: F811
        return self._ceil()  # type: ignore[attr-defined]

    def neg(self) -> "SymNode":  # noqa: F811
        return self._neg()  # type: ignore[attr-defined]

    def sym_min(self, other) -> "SymNode":  # noqa: F811
        return self._sym_min(other)  # type: ignore[attr-defined]

    def sym_max(self, other) -> "SymNode":  # noqa: F811
        return self._sym_max(other)  # type: ignore[attr-defined]

    def sym_ite(self, then_val, else_val) -> "SymNode":
        return self._sym_ite(then_val, else_val)

    def sym_sqrt(self) -> "SymNode":  # noqa: F811
        return self._sym_sqrt()  # type: ignore[attr-defined]

    def is_contiguous(self, sizes, strides) -> "SymNode":  # noqa: F811
        return self._is_contiguous(sizes, strides)  # type: ignore[attr-defined]

    def is_channels_last_contiguous_2d(self, sizes, strides) -> "SymNode":  # noqa: F811
        return self._is_channels_last_contiguous_2d(sizes, strides)  # type: ignore[attr-defined]

    def is_channels_last_contiguous_3d(self, sizes, strides) -> "SymNode":  # noqa: F811
        return self._is_channels_last_contiguous_3d(sizes, strides)  # type: ignore[attr-defined]

    def is_channels_last_strides_2d(self, sizes, strides) -> "SymNode":  # noqa: F811
        return self._is_channels_last_strides_2d(sizes, strides)  # type: ignore[attr-defined]

    def is_channels_last_strides_3d(self, sizes, strides) -> "SymNode":  # noqa: F811
        return self._is_channels_last_strides_3d(sizes, strides)  # type: ignore[attr-defined]

    def is_non_overlapping_and_dense_indicator(self, sizes, strides) -> "SymNode":  # noqa: F811
        return self._is_non_overlapping_and_dense_indicator(sizes, strides)  # type: ignore[attr-defined]

    # Make C++ happy
    def sym_or(self, other):  # noqa: F811
        return self.or_(other)

    def sym_and(self, other):  # noqa: F811
        return self.and_(other)

    def is_non_overlapping_and_dense(self, sizes, strides):
        return self.is_non_overlapping_and_dense_indicator(sizes, strides).eq(to_node(self, 1))  # type: ignore[attr-defined]

    def int_(self):
        return self.guard_int("", 0)  # NB: uses Python backtrace

    # You can manually trigger a guard with this function
    def guard_int(self, file, line):
        # TODO: use the file/line for some useful diagnostic on why a
        # guard occurred
        r = self.shape_env.evaluate_expr(self.expr, self.hint, fx_node=self.fx_node)
        try:
            return int(r)
        except Exception:
            log.warning("Failed to convert to int: %s", r)
            raise

    def guard_float(self, file, line):
        # TODO: use the file/line for some useful diagnostic on why a
        # guard occurred
        r = self.shape_env.evaluate_expr(self.expr, self.hint, fx_node=self.fx_node)
        try:
            return float(r)
        except Exception:
            log.warning("Failed to convert to float: %s", r)
            raise

    def guard_bool(self, file, line):
        # TODO: use the file/line for some useful diagnostic on why a
        # guard occurred
        r = self.shape_env.evaluate_expr(self.expr, self.hint, fx_node=self.fx_node)
        try:
            return bool(r)
        except Exception:
            log.warning("Failed to convert to bool: %s", r)
            raise

    def expect_true(self, file, line):
        if self.has_hint():
            # OK to generate guards
            return self.guard_bool(file, line)
        # Generate a deferred runtime assert (this might actually end up doing
        # a regular guard if we can!)
        # TODO: file/line here is very important, because the assert has been
        # deferred so you can't backtrace easily
        return self.shape_env.defer_runtime_assert(self.expr, f"{file}:{line}", fx_node=self.fx_node)

    def expect_size(self, file, line):
        b = self.ge(self.wrap_int(0))
        # Generate a deferred runtime assert
        r = b.expect_true(file, line)
        # Refine compile time range, but only if it's unbacked.
        # If you refine range for hinted variables, you can end up making
        # improper deductions since compile time reasoning may be
        # incompatible with runtime reasoning.
        if r and not self.has_hint():
            _advise_is_size(SymInt(self))
        return r

    def bool_(self):
        return self.guard_bool("", 0)

    def is_symbolic(self):
        return True

    def singleton_int(self):
        return None

    def is_constant(self):
        return False

=======
>>>>>>> 6e64b74c
def is_symbolic(val: Union[int, SymInt, float, SymFloat, bool, SymBool]) -> bool:
    if isinstance(val, (int, float, bool)):
        return False
    return val.node.is_symbolic()

IndicatorTypes = (IsNonOverlappingAndDenseIndicator,)

@lru_cache(256)
def safe_expand(r):
    if hasattr(r, 'expand'):
        try:
            return sympy.expand(r)
        except RecursionError:
            log.warning("RecursionError in sympy.expand(%s)", r)
            return r
    else:
        return r

def error():
    raise AssertionError("shouldn't be hit")


# TODO: Deduplicate this with torch/_prims_common/__init__.py
def eval_is_non_overlapping_and_dense(sizes, strides):
    return int(guard_bool(_eval_is_non_overlapping_and_dense(sizes, strides)))

def _eval_is_non_overlapping_and_dense(sizes, strides):
    dim = len(sizes)

    # Short-circuits for tensors of rank one, which are
    # non-overlapping and "dense" if their stride is one
    # or it is a 0/1 element tensor
    if dim == 1:
        return strides[0] == 1 or sizes[0] < 2

    # Checks that there exists a permutation of the strides s.t. the tensor would be contiguous
    # Sorts (length, stride) pairs by stride
    lengths_and_strides = sorted(
        zip(sizes, strides), key=operator.itemgetter(1)
    )

    # Unlike the C++ code, we don't move the 0/1 size dimensions to the
    # end.  So we have to keep going for this code.
    expected_stride = 1
    for length, stride in lengths_and_strides:

        if length == 1:
            continue

        if stride != expected_stride:
            return False

        expected_stride *= length

    return True


def cast_symbool_to_symint_guardless(symbool: torch.SymBool) -> torch.SymInt:
    int_sym = sympy.Piecewise((1, symbool.node.expr), (0, True))
    return symbool.node.shape_env.create_symintnode(int_sym, hint=int(symbool.node.require_hint()))

SYMPY_INTERP = {
    'Abs': operator.abs,
    'Eq': operator.eq,
    'Ne': operator.ne,
    'Gt': operator.gt,
    'Lt': operator.lt,
    'Le': operator.le,
    'Ge': operator.ge,
    'Min': min,
    'Max': max,
    'Mod': operator.mod,
    'FloorDiv': operator.floordiv,
    'TrueDiv': operator.truediv,
    'IsNonOverlappingAndDenseIndicator': eval_is_non_overlapping_and_dense,
    'floor': math.floor,
    'ceiling': math.ceil,
    'cast_symbool_to_symint_guardless': cast_symbool_to_symint_guardless,
}


def _lru_cache(fn, maxsize=None):
    """
    Wrapper around lru_cache that clears when new info about shapes has been
    updated.

    Use lru_cache if the output is always the same, regardless of the
    constraints we know now (i.e. evaluate_expr)

    Use _lru_cache otherwise.
    """
    fn_cache = lru_cache(maxsize)(fn)
    prior_key = None

    @functools.wraps(fn)
    def wrapper(self, *args, **kwargs):
        nonlocal prior_key
        if prior_key != self._get_key():
            prior_key = self._get_key()
            fn_cache.cache_clear()
        return fn_cache(self, *args, **kwargs)

    wrapper.cache_clear = fn_cache.cache_clear
    wrapper.cache_info = fn_cache.cache_info  # type: ignore[attr-defined]
    return wrapper


# This is pretty similar to ShapeGuard but it also comes with a message,
# and is exclusively used for things that MUST be true (unlike guards,
# which can evaluate False, in which case you just choose not to use
# a particular specialization)
@dataclass(frozen=True)
class RuntimeAssert:
    expr: sympy.Expr
    msg: str = field(repr=False)
    stack: str = field(repr=False)


class ShapeGuardPrinter(StrPrinter):
    def __init__(
        self,
        symbol_to_source,
        source_ref,
        var_to_sources,
    ):
        super().__init__()
        self.symbol_to_source = symbol_to_source
        self.source_ref = source_ref
        self.var_to_sources = var_to_sources

    def _print_Symbol(self, expr) -> str:
        assert isinstance(expr, sympy.Symbol), str(type(expr))

        def repr_symbol_to_source():
            return repr({
                symbol: [s.name() for s in sources]
                for symbol, sources in self.symbol_to_source.items()
            })

        assert self.symbol_to_source.get(expr), (
            f"{expr} (could be from {[s.name() for s in self.var_to_sources[expr]]}) "
            f"not in {repr_symbol_to_source()}.  If this assert is failing, it could be "
            "due to the issue described in https://github.com/pytorch/pytorch/pull/90665"
        )
        return self.source_ref(self.symbol_to_source[expr][0])


class LoggingShapeGuardPrinter(ShapeGuardPrinter):
    def __init__(self, var_to_sources):
        super().__init__(var_to_sources, lambda n: n.name(), var_to_sources)


class DynamicDimConstraintPrinter(StrPrinter):
    """
    Printer for dynamic dim constraints.
    - Instead of t.size()[d] it prints dynamic_dim(t, d)
    - Instead of Eq(_, _), Mod(_, _), etc. it prints _ == _, _ % _, etc.

    We use this to suggest code for specifying dynamic dim constraints.
    """
    def __init__(self, symbol_to_source, source_name_to_debug_name):
        super().__init__()
        self.symbol_to_source = symbol_to_source
        self.source_name_to_debug_name = source_name_to_debug_name

    def print_source(self, source) -> str:
        if self.source_name_to_debug_name:
            return source.name()
        return f"dynamic_dim({source.base.name()}, {source.idx})"

    def _print_Symbol(self, expr) -> str:
        assert isinstance(expr, sympy.Symbol), str(type(expr))

        return self.print_source(self.symbol_to_source[expr][0])

    def _print_Relational(self, expr):
        return '{} {} {}'.format(
            self.parenthesize(expr.lhs, precedence(expr)),
            expr.rel_op,
            self.parenthesize(expr.rhs, precedence(expr))
        )


class DimConstraints:
    """
    Custom solver for a system of constraints on symbolic dimensions.
    Solutions are "static" values or simplified "dynamic" constraints.
    """

    def __init__(self, symbol_to_source, var_to_val, marked_dynamic, source_name_to_debug_name):
        # We try to solve systems of inequalities with 1 free variable.
        self._univariate_inequalities: Dict[sympy.Symbol, Set[sympy.Expr]] = defaultdict(set)
        # Among them, we prioritize solving for a free variable that has equalities.
        # NOTE: _symbols_with_equalities is always a subset of _univariate_inequalities.keys()
        # and removing a symbol from the former => removing it from the latter.
        self._symbols_with_equalities: Set[sympy.Symbol] = set()
        # A solution of a free variable with equalities becomes a substitution.
        # We use these substitutions to simplify other constraints.
        # NOTE: removing a symbol from _symbols_with_equalities => adding it to _substitutions.
        self._substitutions: Dict[sympy.Symbol, sympy.Integer] = {}

        # In general, constraints may have // and % operations.
        # Of course, // can be expressed in terms of / and %.
        # Our inequality solver can handle / but not %. So we need to transform them away.
        # We do so by using the values of variables as hints to evaluate %.
        # For soundness we record additional congruence guards and solve them separately.
        self._var_to_val: Dict[sympy.Symbol, sympy.Integer] = var_to_val
        self._congruences: Set[sympy.Expr] = defaultdict(set)

        # We do not try to (directly) solve inequalities with > 1 free variables.
        # NOTE: free variables in these inequalities cannot also be in _substitutions.
        self._multivariate_inequalities: Set[sympy.Expr] = set()

        # We park external equalities between free variables here.
        self._symbolic_equivalences: List[Tuple[Source, sympy.Expr]] = []

        # Solutions come in two forms:
        # - (static) specializations
        # - (dynamic) inequalities / congruences
        self._static_results: Set[str] = set()
        self._dynamic_results: Set[str] = set()

        # printer for solutions
        self._dcp = DynamicDimConstraintPrinter(symbol_to_source, source_name_to_debug_name)

        # inconsistencies found on substituting with concrete values / static solutions
        self._inconsistencies: List[str] = []

        # symbols that are marked dynamic
        self._marked_dynamic = marked_dynamic

    def rewrite_with_congruences(self, s, expr):
        """
        Eliminate expressions of the form b // d and b % d while adding congruences of the form b % d == k.
        This leaves rational operators (in particular of the form b / d) that our inequality solver can handle.
        We solve the added congruences separately (using our congruence solver, see below).
        """
        def mod_handler(*args):
            # Suppose that we have an expression of the form b % d with free variable s.
            # Using the value of s as a "hint," we can evaluate b % d to a value k.
            # Then we can rewrite b % d to k while adding the guard b % d == k.

            # NOTE(avik): This abstraction is provably sound but, in general, incomplete. It is complete IFF
            # the original expression always evaluates to a constant value (i.e., it does not vary with s).
            # In other words,
            # - solutions of s with the rewritten expression are guaranteed to also be solutions of s with
            #   the original expression;
            # - while it may be possible to find solutions of s with the original expression that are not
            #   solutions with the rewritten expression, in that case the original expression cannot evaluate
            #   to the same value for all solutions of s.
            #
            # Should we be worried about this incompleteness? No, because of the following reasons:
            # 1. It unblocks dramatic simplification that would not be otherwise possible with current tech
            #    (i.e., "don't let perfect be the enemy of the good").
            # 2. We already have a tradition of using hints to add guards in the compiler for making progress.
            # 3. We have not yet seen a counterexample arise in practice! In particular, any congruence guards
            #    we generate (or simplify to) seem to be of the form b % d == k where k is a constant.
            #
            # Here's a theoretical counterexample: 3*s % (s + 1) == s - 2, that is satisfied by all s >= 2.
            # With any hint (say) s = k, we'd rewrite this to: 3*s % (s + 1) == k - 2. But, substituting, we
            # would then get k - 2 == s - 2, and thus s = k as the (only, constant) solution!
            base, divisor = args
            base, divisor = self.rewrite_with_congruences(s, base), self.rewrite_with_congruences(s, divisor)
            mod_reduced = base.subs(self._var_to_val) % divisor.subs(self._var_to_val)
            congruence = (base - mod_reduced) % divisor
            if congruence != 0:
                self._congruences[s].add(congruence)
            return mod_reduced

        def floor_div_handler(*args):
            # Suppose that we have an expression of the form b // d with free variable s.
            # Using the value of s, we can evaluate b % d to a value k.
            # Then we can rewrite b // d to (b - k) / d, while adding the guard b % d == k.

            # NOTE(avik): This is exactly equivalent to rewriting b // d as (b - (b % d)) / d
            # and eliminating b % d as above.
            base, divisor = args
            base, divisor = self.rewrite_with_congruences(s, base), self.rewrite_with_congruences(s, divisor)
            mod_reduced = base.subs(self._var_to_val) % divisor.subs(self._var_to_val)
            congruence = (base - mod_reduced) % divisor
            if congruence != 0:
                self._congruences[s].add(congruence)
            return (base - mod_reduced) / divisor

        if expr.has(Mod):
            expr = expr.replace(Mod, mod_handler)
        if expr.has(FloorDiv):
            expr = expr.replace(FloorDiv, floor_div_handler)
        return expr

    def add(self, expr) -> bool:
        # Add an expression to the set of constraints.
        # Return whether the expression is a trivial constraint (i.e., an obvious tautology).
        if expr == sympy.true:
            return True
        orig_expr = expr
        orig_reduced = orig_expr.subs(self._var_to_val)
        # TODO(avik): https://github.com/pytorch/pytorch/issues/101093
        # It is possible that `expr` will fail the consistency check because of
        # precision errors. Specifically, on substituting its free symbols with
        # their concrete values, we might end up comparing floats. Until we have
        # a fix for this issue, we delay raising such failures. See solve().
        if orig_reduced == sympy.false:
            self._inconsistencies.append(f"{orig_expr} is inconsistent!")
        free_symbols = expr.free_symbols
        assert free_symbols, f"Did not expect constraint with no free variables: {expr}"
        if len(free_symbols) > 1:
            # multivariate: record and move on
            self._multivariate_inequalities.add(expr)
        else:
            # univariate: can solve these immediately
            s = next(iter(free_symbols))
            # eliminate // and % (see documentation of `rewrite_with_congruences` above)
            expr = self.rewrite_with_congruences(s, expr)
            if expr == sympy.true:
                return True
            reduced = expr.subs(self._var_to_val)
            if reduced == sympy.false:
                self._inconsistencies.append(
                    f"{expr}, obtained by rewriting {orig_expr} with congruences, "
                    "is inconsistent!"
                )
            if isinstance(expr, sympy.Eq):
                # special status for symbols that have equalities (see `solve` below)
                self._symbols_with_equalities.add(s)
            self._univariate_inequalities[s].add(expr)
        return False

    def add_equality(self, source, expr):
        if expr.free_symbols:
            # these will resolve to either specializations or dynamic equality constraints
            self._symbolic_equivalences.append((source, expr))
        else:
            # specialization, right here
            self._static_results.add(f"{source.name()} == {expr}")

    def reduce_congruences(self):
        reduced_congruences = {}
        for s, congruences in self._congruences.items():
            remainder_modulus_pairs = []
            congruences_to_check = set()
            for congruence in congruences:
                base, divisor = congruence.args
                # We are given a congruence of the form base % divisor == 0 with a free variable s. So:
                # - we transform this into an equation of the form base = divisor * tmp;
                # - we solve this equation for s to get a linear solution with free variable tmp.
                tmp = sympy.Symbol("tmp", integer=True)
                symbol, solution = sympy.solve_linear(base - divisor * tmp, symbols=[s])
                # See https://docs.sympy.org/latest/modules/solvers/solvers.html#sympy.solvers.solvers.solve_linear
                # for how to interpret the results.
                if s == symbol:
                    # This means the solution is of the form s = modulus*tmp + remainder.
                    modulus, remainder = sympy.polys.polytools.div(solution, tmp)
                    if isinstance(modulus, sympy.Integer) and isinstance(remainder, sympy.Integer):
                        # Make sure 0 <= remainder <= modulus.
                        remainder = remainder % modulus
                        remainder_modulus_pairs.append((remainder, modulus))
                        continue
                # This means that we did not get a unique solution to the equation.
                # No problem, we will check it.
                congruences_to_check.add(congruence)
            # Finally we solve for a congruence s such that s = r_i mod m_i for each (r_i, m_i).
            # The solution will be a congruence of the form s = r mod m.
            # NOTE(avik): Since the given m_i may not be pairwise coprime, we can't just use CRT.
            if remainder_modulus_pairs:
                remainder, modulus = sympy.ntheory.modular.solve_congruence(*remainder_modulus_pairs)
                reduced_congruences[s] = {(s - remainder) % modulus}
                substitution = {s: modulus * sympy.Symbol("tmp", integer=True) + remainder}
                reduced_congruences[s].update(
                    congruence for congruence in congruences_to_check
                    if not sympy.checksol(congruence, substitution)
                )
            else:
                reduced_congruences[s] = congruences_to_check

        return reduced_congruences

    def raise_inconsistencies(self):
        if self._inconsistencies:
            msg = "\n".join(self._inconsistencies)
            self._inconsistencies.clear()
            raise ValueError(f"The following inconsistencies were found:\n{msg}")

    def _force_specialization(self, s):
        val = self._var_to_val[s]
        self._static_results.add(f"{self._dcp.symbol_to_source[s][0].name()} == {val}")
        self._substitutions[s] = val

    def specialize_divisor_symbols(self):
        for expr in self._multivariate_inequalities:
            for atom in expr.atoms(FloorDiv, Mod):
                _, divisor = atom.args
                for s in divisor.free_symbols:
                    self._force_specialization(s)

        multivariate_inequalities = self._multivariate_inequalities
        self._multivariate_inequalities = set()
        for expr in multivariate_inequalities:
            self.add(expr.subs(self._substitutions))
        self.raise_inconsistencies()
        self._univariate_inequalities = {
            s: exprs
            for s, exprs in self._univariate_inequalities.items()
            if s not in self._substitutions
        }
        self._congruences = {
            s: congruences
            for s, congruences in self._congruences.items()
            if s not in self._substitutions
        }

    def solve(self, disable_congruences=True, disable_equivalences=True):
        self.raise_inconsistencies()
        # as long as there are symbols with equalities, solve for them
        # NOTE(avik): this is guaranteed to terminate (#iterations <= #symbols)
        while(self._symbols_with_equalities):
            s = self._symbols_with_equalities.pop()
            exprs = self._univariate_inequalities.pop(s)
            solution = sympy.solvers.inequalities.reduce_inequalities(exprs, s)
            if isinstance(solution, sympy.And):
                solution = next((arg for arg in solution.args if isinstance(arg, sympy.Eq)), solution)
            assert isinstance(solution, sympy.Eq), f"Expected an equality constraint for {s}, got {solution}"
            symbol, val = solution.args
            assert symbol == s, f"Expected a constraint on {s} instead of on {symbol}"
            # because this is univariate, the solution is a specialization
            self._static_results.add(f"{self._dcp.symbol_to_source[s][0].name()} == {val}")
            # add this as a substitution to simplify other constraints
            self._substitutions[s] = val

            # simplify multivariate inequalities: some of them will now become univariate!
            multivariate_inequalities = self._multivariate_inequalities
            self._multivariate_inequalities = set()
            for expr in multivariate_inequalities:
                self.add(expr.subs(s, self._substitutions[s]))
            self.raise_inconsistencies()

        self.specialize_divisor_symbols()

        # solve linear congruences
        # NOTE(avik): We do not need to solve them for symbols that have already been specialized.
        reduced_congruences = self.reduce_congruences()
        for s, congruences in reduced_congruences.items():
            for congruence in congruences:
                # any congruence that cannot be checked becomes a dynamic constraint as well
                if s not in self._substitutions or not sympy.checksol(congruence, {s: self._substitutions[s]}):
                    if disable_congruences:
                        self._force_specialization(s)
                        self._univariate_inequalities.pop(s, None)
                    else:
                        self._dynamic_results.add(self._dcp.doprint(sympy.Eq(congruence, 0)))

        # remaining symbols have only pure inequalities (no equalities)
        for s, exprs in self._univariate_inequalities.items():
            try:
                solution = sympy.solvers.inequalities.reduce_inequalities(exprs, s)
                # because this is univariate, the solution is a dynamic (range) constraint
                if isinstance(solution, sympy.And):
                    for arg in solution.args:
                        self._dynamic_results.add(self._dcp.doprint(arg))
                else:
                    self._dynamic_results.add(self._dcp.doprint(solution))
            except NotImplementedError as e:
                log.warning("Failed to reduce inequalities: %s", e)
                for expr in exprs:
                    self._dynamic_results.add(self._dcp.doprint(expr))

        # simplify symbolic equivalences: some of them will now become specializations!
        symbolic_equivalences = self._symbolic_equivalences
        self._symbolic_equivalences = []
        for source, expr in symbolic_equivalences:
            if disable_equivalences and not isinstance(expr, sympy.Symbol):
                for s in expr.free_symbols:
                    self._force_specialization(s)
                    sexpr = self._dcp._print_Symbol(s)
                    self._dynamic_results = {r for r in self._dynamic_results if sexpr not in r}
            self.add_equality(source, expr.subs(self._substitutions))

        # remaining symbolic equivalences become dynamic equality constraints
        for source, expr in self._symbolic_equivalences:
            self._dynamic_results.add(f"{self._dcp.print_source(source)} == {self._dcp.doprint(expr)}")

    def forced_specializations(self):
        def debug_name(src):
            name = src.name()
            if self._dcp.source_name_to_debug_name:
                return f"{self._dcp.source_name_to_debug_name[name]} = {name}"
            else:
                return name

        return {
            debug_name(self._dcp.symbol_to_source[s][0]): val
            for s, val in self._substitutions.items()
            if s in self._marked_dynamic
        }

    def remove_redundant_dynamic_results(self):
        candidates_for_removal = []
        dynamic_results = set()
        for dc in self._dynamic_results:
            # Instead of 2 <= dynamic_dim(...) simply suggest dynamic_dim(...).
            # There is no change in behavior since 2 is the default lower bound.
            dc_ = re.sub(r"2 <= dynamic_dim(.+)", r"dynamic_dim\1", dc)
            if dc != dc_:
                candidates_for_removal.append(dc_)
            else:
                dynamic_results.add(dc_)
        for dc in candidates_for_removal:
            # remove dynamic_dim(t, 0) as a constraint when dynamic_dim(t, 0) also
            # appears as part of another constraint
            found = False
            for other_dc in dynamic_results:
                if dc in other_dc:
                    found = True
            if not found:
                dynamic_results.add(dc)
        self._dynamic_results = dynamic_results

    def prettify_results(
        self,
        original_signature: inspect.Signature,
        constraint_violation_error=None,
        forced_specializations=None,
    ):
        if self._dcp.source_name_to_debug_name:
            def transform(s):
                for k, v in self._dcp.source_name_to_debug_name.items():
                    s = s.replace(k, v)
                return s

            results = defaultdict(dict)

            def flip(op):
                if op == "<=":
                    return ">="
                if op == ">=":
                    return "<="
                if op == "<":
                    return ">"
                if op == ">":
                    return "<"
                assert op == "=="
                return op

            def relation_with_digit(expr, op, digit):
                if op == "<=":
                    results[expr]["max"] = digit
                elif op == "<":
                    results[expr]["max"] = digit - 1
                elif op == ">=":
                    results[expr]["min"] = digit
                elif op == ">":
                    results[expr]["min"] = digit + 1
                else:
                    assert op == "=="
                    results[expr]["eq"] = digit

            for s in self._static_results.union(self._dynamic_results):
                t = transform(s)
                if t == s:
                    continue
                left, op, right = t.split(" ")
                if op == "==" and left == right:
                    continue
                if right.isdigit():
                    relation_with_digit(left, op, int(right))
                elif left.isdigit():
                    relation_with_digit(right, flip(op), int(left))
                else:
                    assert op == "=="
                    results[left]["eq"] = right

            buf = ""
            debug_names = set()
            if forced_specializations:
                debug_names.update(k.split(" = ")[0] for k in forced_specializations.keys())
                buf += (
                    f"Specializations unexpectedly required ({', '.join(debug_names)})! "
                    "For more information, run with TORCH_LOGS=dynamic.\n"
                )
                for s, val in forced_specializations.items():
                    buf += f"  - {s} must be specialized to {val} because the guards generated for it are too complex.\n"

            dims = []
            others = []
            match = None
            if constraint_violation_error:
                match = re.search(r"Constraints violated \((.*)\)", constraint_violation_error.args[0])
            if match is not None:
                debug_names.update(match.expand(r'\1').split(', '))

            for k, c in results.items():
                if k not in debug_names:
                    continue
                if "eq" in c:
                    other = c["eq"]
                    if isinstance(other, int):
                        others.append(f"{k} = None  # {other}")
                    else:
                        others.append(f"{k} = {other}")
                else:
                    min_ = c.get("min", None)
                    if min_ == 2:
                        min_ = None
                    max_ = c.get("max", None)
                    if min_ is not None and max_ is not None:
                        dims.append(f"{k} = Dim('{k}', min={min_}, max={max_})")
                    elif min_ is not None:
                        dims.append(f"{k} = Dim('{k}', min={min_})")
                    elif max_ is not None:
                        dims.append(f"{k} = Dim('{k}', max={max_})")
                    else:
                        dims.append(f"{k} = Dim('{k}')")

            buf += "\nSuggested fixes:\n  "
            buf += "\n  ".join(dims + others)

            return buf

        # Note: Model inputs are wrapped as LocalSource in dynamo.
        # LocalSource.name() wraps the name with L[""]. We use regular
        # expression to do the replacement to avoid traversing up
        # the source hierarchy manually.
        def extract_and_rewrite_local(dc):
            match = re.search(r"L\['(.+?)'\]", dc)
            if match is None:
                return
            arg = match.expand(r'\1')
            dc = re.sub(r"L\['(.+?)'\]", r'\1', dc)
            return arg, dc

        def group(results, args_index):
            groups = defaultdict(list)
            for dc in results:
                local = extract_and_rewrite_local(dc)
                if local is None:
                    # This can happen, e.g., with `assume_constant_result`.
                    # In that case, we drop the constraint.
                    # TODO(avik) Maybe we should generate an assertion here?
                    continue
                arg, dc = local
                if arg in args_index:
                    groups[args_index[arg]].append(dc)
                else:
                    # This can happen, e.g., with decorators that change the signature.
                    # In that case, we drop the constraint. Seems hard to do better. :/
                    # TODO(avik) Maybe warn that `arg` in not in `signature`?
                    continue
            sorted_groups = []
            for idx, dcs in sorted(groups.items()):
                _, arg = idx
                sorted_groups.append((arg, sorted(dcs)))
            return sorted_groups

        signature = original_signature.replace(return_annotation=inspect.Signature.empty)
        args_index = {}
        for i, arg in enumerate(signature.parameters.keys()):
            args_index[arg] = (i, arg)

        def print_results(grouped, indent, result_fn):
            nonlocal buf

            space = False
            for arg, results in grouped:
                if space:
                    buf += "\n"
                else:
                    space = True
                buf += f"\n{indent}# {arg}:"
                for result in results:
                    buf += f"\n{indent}{result_fn(result)}"

        buf = ""
        if forced_specializations:
            buf += (
                "Some dynamic dimensions need to be specialized because "
                "the constraints inferred for them are too complex to specify.\n"
            )
            for s, val in forced_specializations.items():
                buf += f"  - {s}, which was marked dynamic, must be specialized to {val}.\n"
        indent = 4 * " "
        if self._static_results:
            grouped_static_results = group(self._static_results, args_index)
            buf += "\nThe following dimensions have been specialized and CANNOT be dynamic."
            buf += f"\n```\ndef specializations{str(signature)}:"
            print_results(
                grouped_static_results,
                indent,
                lambda result: f"assert {result}",
            )
            buf += "\n```\n"
        if self._dynamic_results:
            grouped_dynamic_results = group(self._dynamic_results, args_index)
            buf += "\nThe following dimensions CAN be dynamic."
            buf += "\nPlease use the following code to specify the constraints they must satisfy:"
            buf += f"\n```\ndef specify_constraints{str(signature)}:"
            buf += f"\n{indent}return ["
            print_results(
                grouped_dynamic_results,
                indent * 2,
                lambda result: f"{result},",
            )
            buf += f"\n{indent}]\n```\n"
        return buf



TLS = threading.local()


class ShapeEnv:
    # This is a wrapper over the actual __init__ function.
    #
    # Where to add a new constructor parameter to ShapeEnv?
    # =====================================================
    # This __init__ function should be used only for parameters related to event recording.
    # These are parameters that we don't wish to pass down the road to new ShapeEnv instances
    # created from replaying events.
    #
    # If you wish to add a parameter to the constructor of ShapeEnv, unrelated to event
    # recording, do so in the _init function.
    def __init__(
        self, *,
        should_record_events: Optional[bool] = None,
        tracked_fakes: Optional[List[Any]] = None,
        **kwargs
    ) -> None:
        self._init(**kwargs)

        # Disable event recording when replaying.
        kwargs["should_record_events"] = False

        from torch.fx.experimental.validator import translation_validation_enabled
        self._translation_validation_enabled = translation_validation_enabled()

        # If not specified, enable event recording if both:
        #   - Translation validation is on
        #   - Translation validation bisection is not disabled
        self.should_record_events = (
            should_record_events
            if should_record_events is not None
            else (
                self._translation_validation_enabled
                and not torch._dynamo.config.translation_validation_no_bisect
            )
        )

        # Enable event recording check if both:
        #   - It should record events
        #   - The recording check is enabled
        self.check_recorded_events = (
            self.should_record_events and torch._dynamo.config.check_shape_env_recorded_events
        )

        # This will make sure we only record the top-level function call.
        self.is_recording = not self.should_record_events
        # Keep track of the list of tracked fakes.
        self.tracked_fakes = tracked_fakes
        # List of events for reconstructing ShapeEnv at arbitrary points in time.
        self.events: List[ShapeEnvEvent] = (
            [ShapeEnvEvent(ShapeEnv, kwargs=kwargs)] if self.should_record_events else []
        )

    def _init(
        self, *,
        allow_scalar_outputs=True,
        allow_dynamic_output_shape_ops=True,
        # NB: These are legacy configuration that help us make good choices
        # when the constraint/dynamic dims are not explicitly passed to us.
        # Ideally we will fix all call sites to be explicit and not have
        # implicit choices, but this apparently was pretty involved.
        assume_static_by_default=False,
        # Note - On 0/1 specialization
        #
        # The following options affect decisions we make about eager
        # specialization.  Disabling them will increase trace time (as we do
        # more symbolic reasoning) and can also harm the quality of generated
        # code (because inductor may not be able to specialize for bounds
        # being equal--although if we later respecialize because of a guard,
        # your code may be just as good as it was before.)
        #
        # When True, eagerly specialize input sizes which have 0/1.
        specialize_zero_one=True,
        # When True, assume input sizes which have the same size are
        # symbolically equal.
        duck_shape=True,
        # For debugging
        co_fields=None,
    ):
        # Not directly used by ShapeEnv; indirectly used by FakeTensor
        self.allow_scalar_outputs = allow_scalar_outputs
        self.allow_dynamic_output_shape_ops = allow_dynamic_output_shape_ops
        self.guards: List[ShapeGuard] = []
        # Maps symbolic ints to their original concrete values
        # Currently populated from tensors
        self.var_to_val: Dict[sympy.Symbol, sympy.Integer] = {}
        # Maps symbolic ints to their min/max range.  These ranges
        # are conservative: the int MUST fall in the range, but the
        # range may contain ints which may not actually appear in
        # practice
        self.var_to_range: Dict[sympy.Symbol, ValueRanges] = {}
        self.source_name_to_debug_name: Dict[str, str] = {}
        # Maps symbolic ints to their min/max range for runtime checks.
        # This is because we assume a graph generated with N=2 is general enough
        # for N < 2. Therefore, it will be too strict to assert N=2 at runtime.
        self.runtime_var_to_range: Dict[sympy.Symbol, ValueRanges] = {}
        self.var_to_sources: Dict[sympy.Symbol, List[Source]] = {}
        self.var_to_stack: Dict[sympy.Symbol, CapturedTraceback] = {}
        # Maps symbolic ints to the guards that refine their lower/upper
        # bound. If one of them is None, it means that there are no guards
        # that refine that respective bound.
        self.var_to_guards: Dict[sympy.Symbol, Tuple[Optional[ShapeGuard], Optional[ShapeGuard]]] = {}
        # Maps from sympy ints to expressions representing them
        # Populated from equality guards (i.e. a.shape[0] == b.shape[0])
        self.replacements: Dict[sympy.Symbol, sympy.Expr] = {}  #
        # Set holds a % b expressions that evaluate to 0.
        self.divisible: Set[sympy.Expr] = set()
        # Duck-shaping says that if two input tensors have the same size,
        # they get assigned the same symbolic variable
        self.val_to_var: Dict[int, sympy.Expr] = {}
        if specialize_zero_one:
            self.val_to_var = {0: sympy.Integer(0), 1: sympy.Integer(1)}
        self.unbacked_symfloat_counter = itertools.count()
        self.unbacked_symint_counter = itertools.count()
        # Similar to guards, but these MUST evaluate to true and can
        # only be evaluated at runtime midway through (i.e., they always
        # involve unbacked symints)
        #
        # For efficiency reasons, we index in the following way.  Suppose you have
        # a runtime assert i0 + i1 <= s1.  We pick the most recently allocated
        # symbol in the source expression and add the assert to the list for
        # that symbol e.g., {i1: [i0 + i1 <= s1]}.
        #
        # We access the runtime asserts in two situations:
        #
        #   - When we are guarding on an expression, we will attempt to
        #     statically evaluate it, in case the unbacked SymInts can
        #     simplify away.  If we have a runtime assert, we may be able
        #     to discharge the guard entirely.  We only need to attempt
        #     runtime asserts that mention freevars of the expression in
        #     question.
        #
        #   - When we are performing codegen (in Inductor for eager, or
        #     when finalizing the export FX graph), we need to know what
        #     extra runtime asserts to insert.  Whenever an unbacked
        #     SymInt comes into scope, all runtime asserts involving it
        #     become eligible for insertion (so long as all of their other
        #     free unbacked symbols are also in scope).  We technically
        #     can handle any choice of key by kicking inexpressible asserts
        #     to the next unbacked symbol to wait on, but if we choose the
        #     latest key, an assert will only show up at the moment when
        #     we can actually codegen it.
        self.deferred_runtime_asserts: Dict[sympy.Symbol, List[RuntimeAssert]] = {}
        # This exists so we can efficiently invalidate the cache (it's used as
        # part of the cache key); otherwise we'd have to iterate through
        # deferred_runtime_asserts to compute its length
        self.num_deferred_runtime_asserts = 0
        self.assume_static_by_default = assume_static_by_default
        self.specialize_zero_one = specialize_zero_one
        self.duck_shape = duck_shape
        self.log = log
        self.log.info("create_env")
        self.frozen = False
        self.dim_constraints: Optional[DimConstraints] = None
        self.counter = collections.Counter()
        # A selection of important fields on co_field; solely used for
        # signpost_event
        self.co_fields = co_fields if co_fields else {}

        # Cache for FX nodes.
        # Maps an already built node a tuple of:
        #   1. node's target
        #   2. list of arguments
        # This drastically reduces the size of the FX graph, avoiding
        # duplicated nodes.
        self.fx_node_cache: Dict[Tuple[Callable, Tuple[Any, ...]], torch.fx.Node] = {}
        self.source_to_symbol: Dict[str, sympy.Symbol] = {}

        from torch.fx.experimental.validator import translation_validation_enabled
        self._translation_validation_enabled = translation_validation_enabled()

        if self._translation_validation_enabled:
            from torch.fx.experimental.validator import TranslationValidator

            self.validator = TranslationValidator()
            self.graph = torch.fx.Graph()
            # Create an output graph and start inserting before that.
            # This is needed when 'deepcopy'-ing this object.
            self.graph.inserting_before(self.graph.output(None))

            # Mapping of each node name to the node itself.
            #
            # This is useful for matching an FX node from a recorded ShapeEnv.graph
            # to the FX node of the ShapeEnv we are running the event on.
            #
            # Whenever you add a node to self.graph, you must add a mapping to this
            # variable. Otherwise, the built FX graph on the replayed ShapeEnv will
            # not be valid.
            self.name_to_node: Dict[str, torch.fx.Node] = {}

    def check_equal(self, other: "ShapeEnv") -> None:
        # ShapeEnv fields that are not relevant for the outcome of
        # ShapeEnv.produce_guards call:
        #   - Debugging variables
        #   - Translation validation related variables
        #   - Events recording related variables
        non_state_variable_names = (
            "counter",
            "log",
            "var_to_stack",
            "fx_node_cache",
            "graph",
            "validator",
            "check_recorded_events",
            "should_record_events",
            "is_recording",
            "tracked_fakes",
            "events",
            "source_name_to_debug_name",
        )

        # Mapping of the value of each to-be-compared field into the values that
        # should actually be compared.
        #
        # You should modify this if, for example, the field that holds state and
        # debugging information. e.g. ShapeGuard holds the actual guard (sympy.Expr)
        # and the stack when it was added to the set of guards. In order to compare
        # it, we throw away the stack information.
        def map_value(key: str, value: Any) -> Any:
            if key in ("unbacked_symfloat_counter", "unbacked_symint_counter"):
                from copy import copy

                # For itertools.count(), we compare the next integer returned
                # by the count iterators. Not that we need to copy the iterator
                # first. Otherwise we are mutating the object.
                return next(copy(value))
            elif key == "guards":
                # Transform the list of ShapeGuard into a list of expressions.
                return [g.expr for g in value]
            elif key == "var_to_guards":
                # Transform the tuple of optional ShapeGuards of each entry into
                # a tuple of optional expressions.
                return {
                    s: (
                        lb.expr if lb is not None else None,
                        ub.expr if ub is not None else None,
                    )
                    for s, (lb, ub) in value.items()
                }
            elif key == "deferred_runtime_asserts":
                # Transform the list of RuntimeAsserts into a list of expressions.
                return {s: [ra.expr for ra in ras] for s, ras in value.items()}
            elif key == "name_to_node":
                # Compare just the set of keys is the same.
                return set(value.keys())
            return value

        shape_env_check_state_equal(self, other, non_state_variable_names, map_value)

    def snapshot_tracked_fakes(self) -> Optional[List[Any]]:
        if self.tracked_fakes is None:
            return None

        from torch._dynamo.variables.builder import TrackedFake

        def maybe_transform_fake(fake: TrackedFake):
            inner_fake = fake.fake \
                if isinstance(fake.fake, torch.SymInt) \
                else FakeTensorMeta.from_fake(fake.fake)
            # Even though TrackedFake accepts either a Union[SymInt, FakeTensor], here we give it a
            # FakeTensorMeta for two reasons:
            #   1. this is all the information we need when recording ShapeEnvEvents.
            #   2. it works even if each TrackedFake changes its metadata.
            return TrackedFake(inner_fake, fake.source, fake.constraint_dims)  # type: ignore[arg-type]

        return [maybe_transform_fake(fake) for fake in self.tracked_fakes]

    def inc_tracked_fakes_length(self) -> None:
        self.tracked_fakes_length += 1

    def set_tracked_fakes_length(self, i: int) -> None:
        self.tracked_fakes_length = i

    def last_event_index(self) -> int:
        return len(self.events) - 1

    @contextmanager
    def recording(self):
        self.is_recording = True
        try:
            yield
        finally:
            self.is_recording = False

    @record_shapeenv_event()
    def freeze(self):
        self.frozen = True

    def _create_symbol_for_source(self, source: Source) -> Optional[sympy.Symbol]:
        if not self._translation_validation_enabled:
            return None
        srcname = source.name()
        if source not in self.source_to_symbol:
            self.source_to_symbol[srcname] = sympy.Symbol(srcname, integer=True)
        return self.source_to_symbol[srcname]

    def _add_z3var(self, symbol: sympy.Symbol, type: Type) -> None:
        if self._translation_validation_enabled:
            self.validator.add_var(symbol, type)

    def _add_target_expr(self, expr) -> None:
        if self._translation_validation_enabled:
            self.validator.add_target_expr(expr)

    def _add_assertion(self, expr) -> None:
        if self._translation_validation_enabled:
            self.validator.add_assertion(expr)

    def _check_translation_validate(self) -> None:
        if self._translation_validation_enabled:
            self.validator.validate()

    @record_shapeenv_event()
    def create_fx_call_function(
            self,
            op: Callable,
            args: Tuple,
    ) -> Tuple[Optional[torch.fx.Node], bool]:
        # Cache this tuple in order to avoid duplicated nodes.
        node_key = (op, args)
        # Flags whether the returned node was cached or not.
        fresh = False

        if self._translation_validation_enabled and node_key not in self.fx_node_cache:
            from torch.fx.experimental.validator import z3op

            # Presence of None in the arguments implies that we should ignore this operation.
            if any(a is None for a in args):
                # We check if we are not mixing SymNode that should not be ignored
                # (fx_node is not None) with those that should (fx_node is None).
                assert all(not isinstance(a, torch.fx.Node) for a in args)
                return None, fresh

            fresh = True
            lifted_op = z3op(op, self.validator)

            # If translation validation is enabled, all arguments must have its
            # own FX node.
            assert all(a is not None for a in args), f"missing arg in FX graph ({op.__name__}): {args}"
            node = self.fx_node_cache[node_key] = self.graph.call_function(lifted_op, args)
            self.name_to_node[node.name] = node

        return self.fx_node_cache.get(node_key, None), fresh

    def create_fx_placeholder_and_z3var(
            self,
            symbol: sympy.Symbol,
            type: Type,
    ) -> Optional[torch.fx.Node]:
        if not self._translation_validation_enabled:
            return None

        node_key = (self.graph.placeholder, (symbol,))

        # Check if we haven't added this symbol already.
        # If so, skip the placeholder creation, as it
        # generates invalid Python code.
        if node_key not in self.fx_node_cache:
            # Add a Z3 variable according to 'type'.
            self._add_z3var(symbol, type)
            # Create the FX placeholder out of a mangled name.
            mangled_name = re.sub(r'[^a-zA-Z0-9]', '_', re.sub(r'[()]', '', symbol.name))
            node = self.fx_node_cache[node_key] = self.graph.placeholder(mangled_name)
            self.name_to_node[node.name] = node
            # Attach the 'symbol' to the placeholder so that we can retrieve
            # the Z3 variable later.
            node.meta["symbol"] = symbol

        return self.fx_node_cache[node_key]

    def remove_fx_node(self, node: Optional[torch.fx.Node]) -> None:
        if self._translation_validation_enabled and node is not None:
            self.name_to_node.pop(node.name)
            self.graph.erase_node(node)

    def add_fx_node_metadata(self, node: torch.fx.Node) -> None:
        from torch._dynamo.utils import get_current_node

        if self.should_record_events:
            node.meta[SHAPEENV_EVENT_KEY] = self.last_event_index()
            node.meta[CURRENT_NODE_KEY] = get_current_node()

    def _suppress_guards_tls(self):
        return getattr(TLS, "suppress_guards", False)

    @record_shapeenv_event()
    def suppress_guards_enter(self):
        TLS.suppress_guards = True

    @record_shapeenv_event()
    def suppress_guards_exit(self):
        TLS.suppress_guards = False

    @contextmanager
    def suppress_guards(self):
        self.suppress_guards_enter()
        try:
            yield
        finally:
            self.suppress_guards_exit()

    def _get_key(self):
        """
        Defines the current "state" of the guards we've accumulated in this ShapeEnv.
        Determines when we need to invalidate our cache
        """
        return (len(self.replacements), len(self.divisible), self.num_deferred_runtime_asserts)

    def _produce_dyn_sizes(self,
                           ex_size: Sequence[int],
                           source: Source,
                           dynamic_dims: DimList[DimDynamic],
                           constraint_dims: DimList[DimConstraint]) -> List[sympy.Expr]:
        return self._produce_dyn_sizes_from_int_tuple(tuple(ex.size()), source, dynamic_dims, constraint_dims)

    def _produce_dyn_sizes_from_int_tuple(self,
                                          tensor_size: Tuple[int],
                                          source: Source,
                                          dynamic_dims: DimList[DimDynamic],
                                          constraint_dims: List[DimConstraint]
                                          ) -> List[sympy.Expr]:
        assert all(not is_symbolic(val) for val in tensor_size), f"Expect size to be a plain tuple of ints but got {tensor_size}"
        from torch._dynamo.source import TensorPropertySource, TensorProperty
        size = []
        for i, val in enumerate(tensor_size):
            size.append(self.create_symbol(
                val, TensorPropertySource(source, TensorProperty.SIZE, i), dynamic_dims[i], constraint_dims[i]
            ))
        return size

    def create_symbolic_sizes_strides_storage_offset(
        self,
        ex: torch.Tensor,
        source: Source,
        *,
        dynamic_dims: Optional[DimList[DimDynamic]] = None,
        constraint_dims: Optional[DimList[DimConstraint]] = None,
    ):
        """
        Returns a list of symbolic sizes and strides for the given tensor.
        We try our best to express stride in terms of the sizes, so as to not
        introduce new symbolic variables.
        """

        # Dynamo may want to wrap FakeTensors with SymInt sizes up e.g. make_fx(opt_f(), tracing_mode="symbolic").
        # We create symbols in shape_env using the backed hints behind SymInt.

        # Case 1: when SymInt is backed, dynamo can proceed with FakeTensors that have concrete shape.
        # produce_guards will trigger specializations on the outer stuff

        # Case 2: when the SymInt is unbacked, we will throw an data dependent error in require_hint().
        #
        # It's probably good for now but it's important to note that this approach has implications for
        # the original shape_env when checking guards in different order.

        # Example:
        # ---------
        # Consider a function "opt_f" as shown below:

        # @torch.compile()
        # def opt_f(x: bool, y: Tensor):
        #   if x == True:
        #     return y + torch.randn([4])
        #   else:
        #     return y
        # Depending on the sequence of calls, we might install two different sets of guards:

        # 1. opt_f(False, y):
        #    - "x == False" (always works for any size y)

        # 2. opt_f(True, y):
        #    - Triggers recompilation and results in guards like:
        #      - "x == True and y.size(0) == 4"
        #      - (or "y.size(0) == 4 and x == True")

        # The order of checking the guards matters. In this specific example:
        # If True branch guard check precedes False branch and for True branch, y.size(0) check precedes x == True,
        # we may have an unnessary shape speciliazation for y.
        assert not ex.is_nested

        def maybe_specialize_sym_int_with_hint(maybe_sym) -> int:
            assert isinstance(maybe_sym, (int, torch.SymInt))
            if is_symbolic(maybe_sym):
                assert maybe_sym.node.shape_env is not self, \
                    "expect the symbol is created from an shape env other than current one."
                return maybe_sym.node.require_hint()
            return maybe_sym

        ex_size = tuple(maybe_specialize_sym_int_with_hint(sz) for sz in ex.size())
        ex_stride = tuple(maybe_specialize_sym_int_with_hint(sd) for sd in ex.stride())
        ex_storage_offset = maybe_specialize_sym_int_with_hint(ex.storage_offset())

        return self._create_symbolic_sizes_strides_storage_offset(
            ex_size,
            ex_stride,
            ex_storage_offset,
            [_is_dim_dynamic(ex, i) for i in range(ex.dim())],
            source,
            dynamic_dims=dynamic_dims,
            constraint_dims=constraint_dims
        )

    @record_shapeenv_event()
    def _create_symbolic_sizes_strides_storage_offset(
        self,
        ex_size: Sequence[int],
        ex_stride: Sequence[int],
        ex_storage_offset: int,
        is_dim_dynamic: Sequence[bool],
        source: Source,
        *,
        dynamic_dims: Optional[DimList[DimDynamic]] = None,
        constraint_dims: Optional[DimList[DimConstraint]] = None,
    ):
        dim = len(ex_size)

        # Reimplement the legacy behavior
        if constraint_dims is None:
            constraint_dims = [None] * dim
        if dynamic_dims is None:
            dynamic_dims = []
            for i in range(dim):
                # NB: This is encapsulation breaking!  Legacy behavior was
                # bad.
                if is_dim_dynamic[i]:
                    r = DimDynamic.DYNAMIC
                elif self.assume_static_by_default:
                    r = DimDynamic.STATIC
                else:
                    r = DimDynamic.DUCK
                dynamic_dims.append(r)
            dynamic_dims = [DimDynamic.DUCK] * dim

        # TODO: make this configurable from outside policy; we made a policy
        # decision here where if all sizes are static, we are going to
        # specialize all of the inner strides/offset too. We don't have to
        # do this, and arguably we should ALWAYS allow for dynamic offset,
        # this is cheap.
        # TODO: This should be DYNAMIC, using DUCK for BC
        dynamic_strides_offset = DimDynamic.STATIC if all(r == DimDynamic.STATIC for r in dynamic_dims) else DimDynamic.DUCK

        assert len(dynamic_dims) == dim
        assert len(constraint_dims) == dim

        from torch._dynamo.source import TensorPropertySource, TensorProperty
        size: List[sympy.Expr] = self._produce_dyn_sizes_from_int_tuple(ex_size, source, dynamic_dims, constraint_dims)
        stride: List[Optional[sympy.Expr]] = [None] * len(size)
        for i, val in enumerate(ex_stride):
            if val in (0, 1):
                stride[i] = sympy.Integer(val)
        while any(x is None for x in stride):
            candidates = {
                ex_size[i] * ex_stride[i]: size[i] * stride[i]
                for i in range(len(size))
                if stride[i] is not None and ex_stride[i] >= 0
            }
            # iterate over unbound strides in sorted order
            val_list = sorted(
                [(ex_stride[i], i) for i in range(len(stride)) if stride[i] is None]
            )
            for _, i in val_list:
                if stride[i] is None and ex_stride[i] in candidates:
                    stride[i] = candidates[ex_stride[i]]
                    candidates[ex_size[i] * ex_stride[i]] = size[i] * stride[i]

            if any(x is None for x in stride):
                # bind the smallest unbound stride to a new variable
                val, i = min(
                    [
                        (ex_stride[i], i)
                        for i in range(len(stride))
                        if stride[i] is None
                    ]
                )
                stride[i] = self.create_symbol(
                    val,
                    TensorPropertySource(source, TensorProperty.STRIDE, i),
                    dynamic_dim=dynamic_strides_offset,
                    constraint_dim=None,
                )
        assert all(x is not None for x in stride)

        sym_sizes = [
            self.create_symintnode(sym, hint=hint, source=TensorPropertySource(source, TensorProperty.SIZE, i))
            for i, (sym, hint) in enumerate(zip(size, ex_size))
        ]
        sym_stride = []
        for i, stride_expr in enumerate(stride):
            # NB: Don't duck size the stride; instead use the expression
            # we computed
            assert stride_expr is not None
            sym_stride.append(self.create_symintnode(
                stride_expr, hint=ex_stride[i], source=TensorPropertySource(source, TensorProperty.STRIDE, i)
            ))
        sym_storage_offset = self.create_symintnode(self.create_symbol(
            ex_storage_offset,
            TensorPropertySource(source, TensorProperty.STORAGE_OFFSET),
            dynamic_dim=dynamic_strides_offset,
            constraint_dim=None,
        ), hint=ex_storage_offset, source=TensorPropertySource(source, TensorProperty.STORAGE_OFFSET))
        return tuple(sym_sizes), tuple(sym_stride), sym_storage_offset

    # If you know what the current hint value of the SymInt to be created
    # is, pass it into hint.  Otherwise, pass None and we will make our best
    # guess
    @record_shapeenv_event()
    def create_symintnode(
            self,
            sym: "sympy.Expr",
            *,
            hint: Optional[int],
            source: Optional[Source] = None,
    ):
        if self._translation_validation_enabled and source is not None:
            # Create a new symbol for this source.
            symbol = self._create_symbol_for_source(source)
            assert symbol is not None

            # Create a new FX placeholder and Z3 variable for 'symbol'.
            fx_node = self.create_fx_placeholder_and_z3var(symbol, int)

            # Add an equality assertion for the newly created symbol and 'sym'.
            self._add_assertion(sympy.Eq(symbol, sym))
        else:
            fx_node = None

        if isinstance(sym, sympy.Integer):
            if hint is not None:
                assert int(sym) == hint
            return int(sym)
        return SymInt(SymNode(sym, self, int, hint, fx_node=fx_node))

    @record_shapeenv_event()
    def create_unspecified_symint_and_symbol(self, value, source, dynamic_dim):
        return self.create_symintnode(
            self.create_unspecified_symbol(
                value,
                source=source,
                dynamic_dim=dynamic_dim,
            ),
            hint=value,
            source=source,
        )

    def create_symboolnode(self, sym: "sympy.Expr"):
        # This function is only being used in serialization, so we do not track it
        # for validation.
        return SymBool(SymNode(sym, self, bool, None))

    @record_shapeenv_event()
    def create_unbacked_symfloat(self):
        symbol: sympy.Symbol = sympy.Symbol(f"f{next(self.unbacked_symfloat_counter)}")
        self.counter["create_unbacked_symbol"] += 1
        self.var_to_stack[symbol] = CapturedTraceback.extract(skip=1)
        self.var_to_range[symbol] = ValueRanges.unknown()

        # Create a new FX placeholder and Z3 variable for 'symbol'.
        fx_node = self.create_fx_placeholder_and_z3var(symbol, float)

        return SymFloat(SymNode(symbol, self, float, None, fx_node=fx_node))

    @record_shapeenv_event()
    def create_unbacked_symint(self):
        symbol: sympy.Symbol = sympy.Symbol(f"i{next(self.unbacked_symint_counter)}", integer=True)
        self.counter["create_unbacked_symbol"] += 1
        self.var_to_stack[symbol] = CapturedTraceback.extract(skip=1)
        vr = self.var_to_range[symbol] = self._default_unspecified_value_range()

        # Create a new FX placeholder and Z3 variable for 'symbol'.
        fx_node = self.create_fx_placeholder_and_z3var(symbol, int)

        fsummary, user_tb, maybe_user_loc = self._get_stack_summary()
        log.info("create_unbacked_symbol %s [%s, %s]%s (%s)", symbol, vr.lower, vr.upper, maybe_user_loc, format_frame(fsummary))

        return SymInt(SymNode(symbol, self, int, None, fx_node=fx_node))

    def is_unbacked_symint(self, symbol: sympy.Symbol) -> bool:
        # NB: keep synced with free_unbacked_symbols
        return str(symbol).startswith("i")

    @record_shapeenv_event()
    def create_unbacked_symbool(self):
        symbol: sympy.Symbol = sympy.Symbol(f"i{next(self.unbacked_symint_counter)}", integer=True)
        self.counter["create_unbacked_symbol"] += 1
        self.var_to_stack[symbol] = CapturedTraceback.extract(skip=1)
        self.var_to_range[symbol] = ValueRanges(0, 1)

        # Create a new FX placeholder and Z3 variable for 'symbol'.
        fx_node = self.create_fx_placeholder_and_z3var(symbol, bool)

        return SymBool(SymNode(sympy.Eq(symbol, 1), self, bool, None, fx_node=fx_node))

    @record_shapeenv_event()
    def create_unspecified_symbol(
        self,
        val: Union[int, SymInt],
        source: Source,
        dynamic_dim: DimDynamic = DimDynamic.DUCK,
        constraint_dim: DimConstraint = None,  # NB: includes None
    ) -> "sympy.Expr":
        # 'positive' is None for unspecified symbols, since we can't
        # assume that it will be neither positive nor negative.

        # We don't want to specialize zero one val for unspecified symbol
        # so that we can always get a new symbol despite val.
        return self.create_symbol(val, source, dynamic_dim, constraint_dim, positive=None, do_not_specialize_zero_one=True)

    @record_shapeenv_event()
    def create_symbol(
        self,
        val: int,
        source: Source,
        dynamic_dim: DimDynamic = DimDynamic.DUCK,
        constraint_dim: DimConstraint = None,  # NB: includes None
        positive: Optional[bool] = True,
        do_not_specialize_zero_one: bool = False,
    ) -> "sympy.Expr":
        if do_not_specialize_zero_one:
            specialize_zero_one = False
        else:
            specialize_zero_one = self.specialize_zero_one

        assert isinstance(source, Source), f"{type(source)} {source}"
        assert not (positive and val < 0), f"positive set for negative value: {val}"
        # It's always sound to allocate a symbol as DYNAMIC.  If the user
        # constrained the symbol, force the policy to DYNAMIC, because our
        # constraint code will do weird stuff if, e.g., it's duck shaped
        if constraint_dim is not None:
            dynamic_dim = DimDynamic.DYNAMIC

        if dynamic_dim is DimDynamic.STATIC:
            # We don't expect to ever reach here even the user specifies
            # dynamic=False, because automatic_dynamic skipped for
            # nested tensors.
            return sympy.Integer(val)

        elif dynamic_dim is DimDynamic.DUCK:
            # duck_shape can be used to globally turn off duck shaping, even
            # if it was requested
            duck = self.duck_shape
        elif dynamic_dim is DimDynamic.DYNAMIC:
            duck = False
        else:
            raise AssertionError(f"unhandled dynamic_dim {dynamic_dim}")

        if val in (0, 1) and specialize_zero_one:
            r = self.val_to_var[val]
        elif not duck or val not in self.val_to_var:
            # If we're not duck shaping, we always create a new symbol
            # Even if we're duck shaping, if we haven't seen this particular
            # value before, we also create a new symbol
            sympy_expr = sympy.Symbol(f"s{len(self.var_to_val)}", positive=positive, integer=True)
            # We always associate vars to vals
            if isinstance(val, int):
                self.var_to_val[sympy_expr] = sympy.Integer(val)
            else:
                # Only used for jagged layout nested tensors
                self.var_to_val[sympy_expr] = SingletonInt(val.node.singleton_int(), coeff=val.node.singleton_coeff())

            # Do the appending later, because we always want to populate this
            self.var_to_sources[sympy_expr] = []
            # Create a Z3 variable for the new symbol.
            self._add_z3var(sympy_expr, int)

            if duck:
                # Make sure to reuse this symbol for subsequent duck shaping
                self.val_to_var[val] = sympy_expr

            if isinstance(val, int):
                if positive:
                    # Add assertions for the newly created symbols
                    self._add_assertion(sympy_expr > 1)

                    # Apply default range, which assumes not zero-one
                    self.var_to_range[sympy_expr] = self._default_value_range()
                else:
                    self.var_to_range[sympy_expr] = self._default_unspecified_value_range()

                # Small performance optimization: if we have a min-max constraint,
                # we can proactively narrow to that range
                if isinstance(constraint_dim, StrictMinMaxConstraint):
                    assert not duck
                    self.var_to_range[sympy_expr] &= constraint_dim.vr

                vr = self.var_to_range[sympy_expr]

                if val not in vr:
                    raise ConstraintViolationError(f"{val} not in range [{vr.lower}, {vr.upper}]")

                # Initialize default runtime range to match compile time range,
                # for backed SymInts (this is allowed to diverge for unbacked)
                self.runtime_var_to_range[sympy_expr] = vr

                range_str = f"[{vr.lower}, {vr.upper}]"
            else:
                # Skip var_range logic for SingletonInt
                # Only used for jagged layout nested tensors
                range_str = ""

            r = sympy_expr
            self.log.info("create_symbol %s = %s for %s %s", sympy_expr, val, source.name(), range_str)
            self.counter["create_symbol"] += 1
        else:
            # This implements duck-shaping: input sizes that match are assigned
            # the same symint
            r = self.val_to_var[val]
            self.log.debug("create_symbol %s duck sized %s", r, source.name())

        if isinstance(r, sympy.Symbol):
            self.var_to_sources[r].append(source)

        return r

    def debug_name(self, source):
        src_name = source.name()
        return self.source_name_to_debug_name.get(src_name, src_name)

    def render_range_for_constraint_violation(self, source, c):
        if isinstance(c, StrictMinMaxConstraint):
            lower, upper = c.vr.lower, c.vr.upper
            default = self._default_value_range()
            if lower <= default.lower:
                lower = None
            if upper >= default.upper:
                upper = None
            c_render = f"{self.debug_name(source)} = {source.name()} in the specified range"
            if lower is not None and upper is not None:
                c_render += f" {lower} <= {self.debug_name(source)} <= {upper}"
            elif lower is None and upper is not None:
                c_render += f" {self.debug_name(source)} <= {upper}"
            elif lower is not None and upper is None:
                c_render += f" {lower} <= {self.debug_name(source)}"
            return c_render
        return c.render(source)

    # Generates a list of guards strings which, when evaluated in a context that
    # defines tensors for all the sources, returns True or False depending
    # on if the guards in the list evaluated to True or not.  Primarily used by Dynamo,
    # but this is also helpful for manual testing of guards (see
    # evaluate_guards_for_args)
    #
    # For convenience in testing, a source is allowed to be a str,
    # in which case we will assume it is a LocalSource
    #
    # simplified lets you omit duck sizing, equality and 0/1 guards.
    # This is useful for testing when you don't care about the boilerplate
    # guards, and it may be helpful for user output too (be careful though;
    # some equality guards are nontrivial!  It would be nice to get simplified
    # output to print them too).  It's private because it's not
    # intended for normal use
    def produce_guards(
        self,
        placeholders,
        sources,
        source_ref=lambda n: n.name(),
        *,
        # An input is either a SymInt (in which case you directly have
        # DimConstraint) or a Tensor (in which case you have a
        # DimList[DimConstraint]).  Whenever Optional is accepted, that
        # just means there are no constraints
        constraint_inputs: Optional[InputList[Union[DimConstraint, Optional[DimList[DimConstraint]]]]] = None,
        equalities_inputs: Optional[Set[Tuple[Source, Source]]] = None,
        _simplified=False,
        # Indicates if we should produce guards for known static values.
        ignore_static=True,
    ) -> List[str]:
        self.log.info("produce_guards")

        # Check if we get to the same ShapeEnv state by replaying the recorded events.
        # This will create a new ShapeEnv instance, and call all recorded function
        # calls on this new instance. Finally, it will check whether this new instance
        # has equal state.
        #
        # It's important that we do it in the begining of this function, since it modifies
        # self.dim_constraints through its execution. Changes that happen in this method
        # aren't interesting, since this is the function call we wish to reproduce at the
        # end. If we wish to simply reproduce ShapeEnv instances even after this call,
        # this method should also be recorded.
        if self.check_recorded_events:
            shape_env = replay_shape_env_events(self.events)
            self.check_equal(shape_env)

        assert len(placeholders) == len(sources)
        Tensorlike = (torch.Tensor, FakeTensorMeta)

        # Expand optional inputs, or verify invariants are upheld
        if constraint_inputs is None:
            constraint_inputs = [
                [None] * t.dim() if isinstance(t, Tensorlike) else None for t in placeholders
            ]
        else:
            assert len(constraint_inputs) == len(placeholders)
            for i, (t, constraint) in enumerate(zip(placeholders, constraint_inputs)):
                if isinstance(t, Tensorlike):
                    if constraint is None:
                        constraint_inputs[i] = [None] * t.dim()
                    else:
                        assert len(constraint) == t.dim()
                else:
                    assert isinstance(t, (SymInt, int))
                    assert not isinstance(constraint, list)

        # It took a lot of sweat to figure out the algorithm here.  Let's
        # explain how it works.
        #
        # The ShapeEnv lifecycle looks something like this:
        #
        # - For each input, you either generate a fresh Sympy symbol (s0) to
        #   represent its value (a binding site), or you reuse some
        #   preexisting symbol or expression, skipping the symbol allocation
        #   (e.g., duck sizing to a preexisting symbol, or expressing a
        #   stride as a multiplication of a separate stride and size.)
        #   Naively, you might expect to bind a fresh Sympy symbol for
        #   every input, but this is fairly wasteful as most of these
        #   symbols immediately simplify away, and if you don't eagerly
        #   specialize, e.g., 0/1 symbols, you end up with very complicated
        #   expressions that are not optimizable in practice.
        #
        # - You perform some compute on these symbols, occasionally
        #   introducing guards on boolean expressions on these symbols.
        #   In particular, whenever we guard on equality (_maybe_guard_eq),
        #   we can simplify shapes; e.g., when s0 == s1 * 2, we can now
        #   replace all occurrences of s0 with s1 * 2.  Sometimes, a
        #   boolean expression evaluation doesn't introduce a guard, as
        #   the guard is already entailed by the simplifications we have
        #   applied.
        #
        # - In the end, you have a bunch of replacements (saying how to
        #   simplify shapes) and a bunch of guards (all the equality guards
        #   are trivial, because they're covered by the replacements).
        #
        # From the ShapeEnv, we must generate a Python expression that, when
        # evaluated on a set of inputs, tells us whether or not these boolean
        # expressions would have evaluated in the same way.  However,
        # we cannot easily compute this, as we elide recording boolean
        # expressions when we think they are vacuously true.  Thus, we seek
        # an approximation: we must generate an expression, if true, would have
        # produced an "equivalent" ShapeEnv, which would answer guard
        # expressions in the same way.
        #
        # Our notion of equivalence is a bit subtle.  For example, consider
        # the ShapeEnv created from an input of size (5, 4) versus (4, 4)
        # (no other guards.)  Duck sizing would generate (s0, s1) in the first
        # case but (s0, s0) in the second.  We do NOT assume that size
        # variables are disjoint; so in fact a graph that assumes the input
        # could be (s0, s1) subsumes (s0, s0) (setting s0 == s1), but not
        # vice versa.  However, consider an analogous case (1,) versus (2,).
        # Duck sizing generates (1,) and (s0,); the (s0,) graph does NOT
        # subsume the (1,) graph because we assume that any size variables
        # is NOT 0/1 (and make simplifications according to this; e.g., if
        # we queried s0 == 0, we would immediately return False without
        # returning a guard.)
        #
        # So, it is perhaps easier to flip things on their head: the guard
        # expressions we generate here say what simplifications are valid,
        # and what are not.  Below, we explain each of the guard expressions
        # we generate

        # TODO: Make this more efficient by binding all the size/stride/offsets
        # to locals before performing tests on them.

        from torch._dynamo.source import TensorPropertySource, TensorProperty, NegateSource

        # Actual codegen must be delayed as we don't necessarily know what
        # the symbol mapping is
        input_guards = []

        symbol_to_source = collections.defaultdict(list)
        symbol_to_constraints = collections.defaultdict(set)
        constraint_violations : List[Tuple[bool, Callable[[], str]]] = []

        def record_constraint_violation(warn_only, debug_name, msg, hint=None):
            constraint_violations.append(
                (warn_only, debug_name, lambda: f"{msg}{hint()}" if hint else msg)
            )

        def is_dim(src):
            return isinstance(src, TensorPropertySource) and src.prop is TensorProperty.SIZE

        if equalities_inputs:
            source_index = {}
            for i, src in enumerate(sources):
                source_index[src.name()] = i

            def get_symbol(tensor_dim_src):
                fake = placeholders[source_index[tensor_dim_src.base.name()]]
                symint = fake.shape[tensor_dim_src.idx]
                assert isinstance(symint, torch.SymInt)
                return symint.node.expr

            for src1, src2 in equalities_inputs.source_pairs:
                s1, s2 = get_symbol(src1), get_symbol(src2)
                concrete_val = self.evaluate_expr(sympy.Eq(s1, s2))
                if not concrete_val:
                    raise ConstraintViolationError(
                        f"{src1.name()} = {self.var_to_val[s1]}"
                        " is not equal to "
                        f"{src2.name()} = {self.var_to_val[s2]}"
                    )

        # How do we know what the value of s0 is?  Fresh variables can only be
        # bound by inputs, so there MUST be some other input which binds the
        # variable.  If there is no such input, this is an error in our
        # system.  We record where all symbols come from, to help you diagnose
        # why those symbols didn't occur.
        #
        # In fact, generally speaking it is only possible for the "outermost"
        # user of a ShapeEnv to evaluate the guards, because some inputs may
        # not be available to inner levels.  For example, Dynamo can guard on
        # tensors that never actually become graph arguments (they are
        # pruned).  In this case, only Dynamo knows about these arguments.
        def track_symint(source, val, constraint=None):
            assert not isinstance(val, SymInt) or is_symbolic(val)

            if isinstance(val, SymInt) and val.node.maybe_as_int() is not None:
                val = val.node.maybe_as_int()

            if isinstance(val, SymInt):
                s = val.node.expr
                if isinstance(s, sympy.Symbol):
                    symbol_to_source[s].append(source)
                    if constraint is not None:
                        symbol_to_constraints[s].add(constraint)
                elif isinstance(-s, sympy.Symbol):
                    symbol_to_source[-s].append(NegateSource(source))
                else:
                    constraint_violated = False
                    if isinstance(constraint, StrictMinMaxConstraint):
                        constraint_violated = True
                    elif isinstance(constraint, RelaxedUnspecConstraint):
                        if s.free_symbols:
                            # TODO: Maybe non-strict constraint shouldn't error
                            # here?  Check what happens in practice
                            constraint_violated = True
                        else:
                            i = int(s)
                            # Don't complain about 0/1 specialization, we
                            # expect to have to compile in this case anyway
                            if i not in (0, 1):
                                constraint_violated = True
                    if constraint_violated:
                        def hint(s):
                            sexpr = ShapeGuardPrinter(symbol_to_source, source_ref, self.var_to_sources).doprint(s)
                            return f"{sexpr}."

                        var_with_range = self.render_range_for_constraint_violation(source, constraint)
                        msg = (
                            f"Not all values of {var_with_range} are valid because "
                            f"{self.debug_name(source)} was inferred to be equal to "
                        )
                        record_constraint_violation(
                            constraint.warn_only,
                            self.debug_name(source),
                            msg,
                            hint=functools.partial(hint, s),
                        )

                input_guards.append((source, s))
            else:
                s = sympy.Integer(val)
                input_guards.append((source, s))
                constraint_violated = False
                if isinstance(constraint, StrictMinMaxConstraint):
                    constraint_violated = True
                elif isinstance(constraint, RelaxedUnspecConstraint):
                    # Don't complain about 0/1 specialization, we
                    # expect to have to compile in this case anyway
                    if val not in (0, 1):
                        constraint_violated = True
                if constraint_violated:
                    var_with_range = self.render_range_for_constraint_violation(source, constraint)
                    msg = (
                        f"Not all values of {var_with_range} are valid because "
                        f"{self.debug_name(source)} was inferred to be a constant ({val})."
                    )
                    record_constraint_violation(constraint.warn_only, self.debug_name(source), msg)

        for t, source, constraint in zip(placeholders, sources, constraint_inputs):
            if isinstance(source, str):
                from torch._dynamo.source import LocalSource
                source = LocalSource(source)
            assert isinstance(source, Source)
            if t is None:
                continue
            if isinstance(t, (SymInt, int)):
                track_symint(source, t)
                continue
            assert isinstance(t, Tensorlike)
            sources_and_tensors = [(source, t)]
            if is_traceable_wrapper_subclass(t):
                # If our placeholder is a tensor subclass, then the "true" symints
                # come from the subclass's inner tensors.
                attrs, _ = t.__tensor_flatten__()
                from torch._dynamo.source import AttrSource
                inner_sources_and_tensors = [(AttrSource(source, attr), getattr(t, attr)) for attr in attrs]
                if t.is_nested:
                    # For NestedTensors we need to track BOTH symints on the outer
                    # tensor and tensor because we'd like to guard on the ragged
                    # size but the symint representing ragged size is not in terms
                    # of the symints on the inner tensors.
                    sources_and_tensors.extend(inner_sources_and_tensors)
                else:
                    # For other tensor subclasses, only track the symints from
                    # the inner tensors
                    sources_and_tensors = inner_sources_and_tensors

            for src, curr_t in sources_and_tensors:
                for i, ss in enumerate(curr_t.size()):
                    property_source = TensorPropertySource(src, TensorProperty.SIZE, i)
                    track_symint(property_source, ss, constraint[i])
                if not t.is_nested:
                    for i, ss in enumerate(curr_t.stride()):
                        track_symint(TensorPropertySource(src, TensorProperty.STRIDE, i), ss)
                    track_symint(TensorPropertySource(src, TensorProperty.STORAGE_OFFSET), curr_t.storage_offset())

        # 1. Every input must equal the final simplified symbolic expression
        #    stored on the placeholder.  Given a placeholder (s0*2, s1),
        #    if we have an input (2, 3), we must show s0*2 == 2 and s1 == 3.
        #    This does a lot of work: it covers duck sizing and equality guards.
        exprs = []
        self.dim_constraints = DimConstraints(
            symbol_to_source,
            self.var_to_val,
            set(symbol_to_constraints.keys()),
            self.source_name_to_debug_name,
        )

        if not _simplified:
            for source, expr in input_guards:
                if self._translation_validation_enabled:
                    # Ignore sources that were not turned into SymInts.
                    srcname = source.name()
                    if srcname in self.source_to_symbol:
                        self._add_target_expr(sympy.Eq(self.source_to_symbol[srcname], expr))

                # Small optimization
                if (
                    isinstance(expr, sympy.Symbol) and
                    symbol_to_source.get(expr) and
                    source == symbol_to_source[expr][0]
                ):
                    continue

                # This logic excludes static values found on tensors from guarding, because
                # dynamo's check_tensor_fn does that (see guards.cpp).
                # However, for non tensor sources, we still need to guard here.
                if ignore_static and isinstance(source, TensorPropertySource):
                    if len(expr.free_symbols) == 0:
                        self.log.debug("Skipping guard %s", f"{source_ref(source)} == {expr}")
                        continue

                if is_dim(source):
                    self.dim_constraints.add_equality(source, expr)

                sexpr = ShapeGuardPrinter(symbol_to_source, source_ref, self.var_to_sources).doprint(expr)
                exprs.append(f"{source_ref(source)} == {sexpr}")
                if (
                    isinstance(expr, sympy.Symbol) and
                    expr in symbol_to_constraints and
                    isinstance(source, TensorPropertySource)
                    and source.prop is TensorProperty.SIZE
                    and equalities_inputs and
                    not equalities_inputs.is_equal(source, symbol_to_source[expr][0])
                ):
                    msg = (
                        f"The values of {self.debug_name(source)} = {source.name()} and "
                        f"{self.debug_name(symbol_to_source[expr][0])} = {symbol_to_source[expr][0].name()} "
                        "must always be equal."
                    )
                    record_constraint_violation(equalities_inputs.warn_only, self.debug_name(source), msg)
                # NB: Not necessary to report constraint violations here:
                # constraints are guaranteed to be on symbols (we've already
                # caught constants and non-atomic expressions), so we only
                # have relational constraints, but we don't support those
                # at the moment

        # 2. Every guard must evaluate to True (but remember many guards
        #    like s0 == s1*2 because trivial due to simplification)
        issued = set()

        def issue_guard(guard: ShapeGuard) -> None:
            expr = self.simplify(guard.expr)

            # Avoid re-issueing the same guard.
            if expr in issued:
                return

            issued.add(expr)

            try:
                is_trivial = False
                if any(is_dim(source) for s in expr.free_symbols for source in symbol_to_source[s]):
                    is_trivial = self.dim_constraints.add(expr)
                guard_expr = ShapeGuardPrinter(symbol_to_source, source_ref, self.var_to_sources).doprint(expr)
                exprs.append(guard_expr)
                self._add_target_expr(expr)
                # A non-relational constraint on a single sizevar can violate
                # a constraint
                if len(expr.free_symbols) == 1 and not is_trivial:
                    symbol = list(expr.free_symbols)[0]
                    source = symbol_to_source[symbol][0]
                    constraints = symbol_to_constraints[symbol]
                    for c in constraints:
                        if isinstance(c, StrictMinMaxConstraint):
                            var_with_range = self.render_range_for_constraint_violation(source, c)
                            msg = (
                                f"Not all values of {var_with_range} "
                                f"satisfy the generated guard {guard_expr}."
                            )
                            record_constraint_violation(c.warn_only, self.debug_name(source), msg)
                        elif isinstance(c, RelaxedUnspecConstraint):
                            # This is fine, we allow guards here as long as it
                            # didn't constrain it to one value  (we don't
                            # actually know this; this depends on our
                            # ValueRanges reasoning capability)
                            pass
                        else:
                            raise AssertionError(f"unrecognized constraint {c}")
            except Exception:
                self.log.warning("Failing guard allocated at: \n%s", ''.join(guard.stack.format()))
                raise

        # First, issue all the non-trivial guards.
        for guard in self.guards:
            if self._maybe_evaluate_static(guard.expr) is not None:
                continue
            issue_guard(guard)

        # Then, issue the guards that refine the value range of tracked symbols.
        # We need to explicitly issue these guards, since they are the ones that
        # guarantee the symbol's value range. Plus, due to the updated value
        # range, they may be skipped in the previous step.
        for symbol, guards in self.var_to_guards.items():
            if symbol not in symbol_to_source:
                continue
            for guard in guards:
                if guard is not None:
                    issue_guard(guard)

        # 3. Every symbol must be within its value range (this handles 0/1
        # specialization too).  NB: because we never update value ranges
        # except in case of explicit user annotation, these are not included
        # in simplified.  However, when we start updating value ranges
        # these should probably get reported in tests too
        if not _simplified:
            for symbol, sources in symbol_to_source.items():
                r = self.runtime_var_to_range.get(symbol)
                if r is None:
                    if symbol not in self.var_to_range:
                        continue
                    r = self.var_to_range[symbol]

                assert sources
                assert symbol.is_integer
                g_lower, g_upper = self.var_to_guards.get(symbol, (None, None))
                bounds = []
                if r.lower != -sympy.oo and g_lower is None:
                    if any(is_dim(source) for source in sources):
                        self.dim_constraints.add(sympy.Ge(symbol, r.lower))
                    bounds.append(str(r.lower))
                bounds.append(source_ref(sources[0]))
                # NB: This looks like an off-by-one error but it's not: the
                # upper bound may be sys.maxsize - 1 because we intentionally
                # exclude sys.maxsize from our bounds to deal with direct
                # == INT_MAX guards, but it's still dumb to actually test it.
                # Note that you can be off by a pretty large constant and it
                # won't matter because sizes in practice will be no where near
                # the 64-bit limit.
                if r.upper != sympy.oo and r.upper < sys.maxsize - 1 and g_upper is None:
                    if any(is_dim(source) for source in sources):
                        self.dim_constraints.add(sympy.Le(symbol, r.upper))
                    bounds.append(str(r.upper))
                if len(bounds) > 1:
                    exprs.append(" <= ".join(bounds))

        if constraint_violations:
            warn_msgs = []
            error_msgs = []
            debug_names = set()
            for warn_only, debug_name, msg in constraint_violations:
                if warn_only:
                    msg = f"  {len(warn_msgs) + 1}. {msg()}"
                    warn_msgs.append(msg)
                else:
                    msg = f"  - {msg()}"
                    error_msgs.append(msg)
                    debug_names.add(debug_name)
            if len(error_msgs) > 0:
                debug_names = ', '.join(debug_names)
                err = '\n'.join(error_msgs)
                raise ConstraintViolationError(
                    f"Constraints violated ({debug_names})! "
                    "For more information, run with TORCH_LOGS=dynamic.\n"
                    f"{err}"
                )
            elif len(warn_msgs) > 0:
                log.debug("%s Warning only constraints violated", len(warn_msgs))

        signpost_event(
            "dynamic",
            "produce_guards",
            {
                **self.co_fields,
                **self.counter,
                "num_guards": len(exprs),
                "free_symbols": sum(1 for v in symbol_to_source.values() if v),
            },
        )

        if self._translation_validation_enabled:
            from torch.fx.experimental.validator import PopulateValidator

            # Add all deferred runtime assertions; these are not technically
            # handled by produce_guards but we need to put them in the target
            # set
            for ras in self.deferred_runtime_asserts.values():
                for ra in ras:
                    self._add_target_expr(ra.expr)

            # Add value range bound guards for all symbols with no trivial bounds.
            # Reason: '_maybe_evaluate_static' may eliminate guards based on the
            # refined value ranges.
            #
            # NB: do NOT use runtime var ranges, they're unsound!  You will
            # only get correct TV with the compile-time ranges.
            for sym, vr in self.var_to_range.items():
                if vr.lower != -sympy.oo:
                    self._add_target_expr(sympy.Le(vr.lower, sym))
                if vr.upper != sympy.oo:
                    self._add_target_expr(sympy.Le(sym, vr.upper))

            # Before validating, populate the input of the validator with the
            # built FX graph.
            with fx_traceback.preserve_node_meta():
                PopulateValidator(self.graph, self.validator).run()

        self._check_translation_validate()
        return exprs

    def produce_guards_expression(self, placeholders, ignore_static=True):
        """
        Expected to be used with evaluate_guards_expression(). Produces the guards
        for the given placeholders and returns a string expression to be evaluated
        by evaluate_guards_expression given concrete values for the placeholders.
        """
        from torch._dynamo.source import LocalSource
        arg_names = [f"t{i}" for i in range(len(placeholders))]
        guards = self.produce_guards(placeholders, [LocalSource(a) for a in arg_names], ignore_static=ignore_static)
        if guards:
            return " and ".join(guards)
        return None

    def evaluate_guards_expression(self, code, args):
        """
        Expected to be used with produce_guards_expression(). Evaluates an expression
        generated by produce_guards_expression for the given concrete args.
        """
        arg_names = [f"t{i}" for i in range(len(args))]
        return eval(code, SYMPY_INTERP, {"L": dict(zip(arg_names, args))})

    def evaluate_guards_for_args(self, placeholders, args, *, ignore_static=True):
        code = self.produce_guards_expression(placeholders, ignore_static=ignore_static)
        if code:
            return self.evaluate_guards_expression(code, args)
        return True

    def bind_symbols(self, placeholders, args):
        # Given a paired list of placeholders (fake tensors with
        # symbolic sizes) and concrete arguments (regular tensors
        # with real sizes), returns a dictionary mapping each
        # symbol to its real value.  So for example, if you
        # have a placeholder with size (s0, s1), binding
        # (2, 4) to it will give you {s0: 2, s1: 4}.  This is
        # not guaranteed to bind ALL symbols in the ShapeEnv;
        # we can't bind a symbol if it doesn't occur in any placeholder,
        # and symbols that already have replacements won't get bindings.

        # This is a little duplicative with evaluate_guards but
        # it's different enough that it seemed cleanest to make
        # another copy.  This assumes the guards are already checked,
        # though if it's cheap we'll check for shenanigans
        bindings: Dict[sympy.Symbol, int] = {}

        def bind_symint(arg, val):
            if isinstance(val, SymInt):
                s = val.node.expr

                if isinstance(s, sympy.Symbol):
                    if s in bindings:
                        assert bindings[s] == arg, f"{bindings[s]} != {arg}"
                    else:
                        bindings[s] = arg
                elif isinstance(-s, sympy.Symbol):
                    if -s in bindings:
                        assert bindings[-s] == -arg, f"{bindings[-s]} != {-arg}"
                    else:
                        bindings[-s] = -arg

        for t, arg in zip(placeholders, args):
            if t is None:
                continue
            if isinstance(t, SymInt):
                bind_symint(arg, t)
                continue
            assert isinstance(t, torch.Tensor)
            for i, s in enumerate(t.size()):
                bind_symint(arg.size(i), s)
            for i, s in enumerate(t.stride()):
                bind_symint(arg.stride(i), s)
            bind_symint(arg.storage_offset(), t.storage_offset())

        return bindings

    def get_nontrivial_guards(self):
        return [self.simplify(guard.expr) for guard in self.guards if self._maybe_evaluate_static(guard.expr) is None]

    def format_guards(self, verbose=False):
        def format_tb(tb):
            if not verbose:
                return ""
            return f"\n   Guarded at:\n{''.join('   ' + l for l in tb.format())}"

        return '\n'.join(f" - {guard.expr}{format_tb(guard.stack)}" for guard in self.guards)

    def get_shape_groups(self):
        shape_groups = collections.defaultdict(list)
        for k, v in self.replacements.items():
            shape_groups[v].append(k)
        return shape_groups

    @_lru_cache
    def _maybe_evaluate_static(
        self, expr: "sympy.Expr", *, unbacked_only: bool = False, compute_hint: bool = False
    ) -> "Optional[sympy.Expr]":
        """
        Tries to evaluate expr without introducing guards

        If unbacked_only == True, then we only do substitutions on
        unbacked SymInts (leaving regular hinted integers alone).  This could
        result in an expression that still contains backed SymInts, which you
        could then potentially guard on.

        Use compute_hint == True if you are trying to compute a non-binding
        hint for the particular hint values of backed SymInts, e.g., if
        s0 happens to be 3 this run, compute_hint will subsitute s0 with 3.
        """
        expr = self.simplify(expr)

        if compute_hint:
            expr = expr.xreplace(self.var_to_val)

        symbols = list(expr.free_symbols)

        # Apply known runtime asserts
        for s in symbols:
            # Unbacked symints only
            if s in self.var_to_val:
                continue
            subst = {}
            if s in self.deferred_runtime_asserts:
                for ra in self.deferred_runtime_asserts[s]:
                    if compute_hint:
                        e = ra.expr.xreplace(self.var_to_val)
                    else:
                        e = ra.expr
                    subst[e] = sympy.true
                    subst[sympy.Not(e)] = sympy.false
                    # NB: this doesn't match relations if they're flipped; e.g.,
                    # if you have x < 5, we won't get 5 > x.  Holler if this is
                    # a problem
            # NB: this helps us deal with And/Or connectives
            expr = expr.subs(subst)

        # Simplify making use of value range lower bound
        new_shape_env = {}
        new_range_env = {}
        for idx, k in enumerate(symbols):
            if isinstance(self.var_to_val.get(k, None), SingletonInt):
                # Skip var_to_range logic for SingletonInt which is only used
                # for jagged layout NestedTensors today
                continue
            vr = self.var_to_range[k]
            # Don't do anything if we don't have a nontrivial lower bound
            # Also don't do anything if we asked only to simplify unbacked
            # SymInt
            if (
                vr.lower < (-sys.maxsize - 1) // 2 or
                (unbacked_only and k in self.var_to_val)
            ):
                new_range_env[k] = vr
                continue
            # Positive means >= 1
            # Positive - 1 means >= 0
            # Positive + lower - 1 means >= lower
            # The new symbol 's' is "too low", so when we substitute it in
            # we have to increase it by offset (and conversely, the new
            # variables have to have their value range bounds adjusted as
            # well)
            s = sympy.Symbol(f"shape_{idx}", positive=True, integer=True)
            offset = vr.lower - 1
            new_shape_env[k] = s + offset
            new_range_env[s] = SymPyValueRangeAnalysis.add(vr, -offset)

        def replace(expr, repl):
            return expr.xreplace(repl)

        try:
            new_expr = replace(expr, new_shape_env)
        except RecursionError:
            log.warning("RecursionError in sympy.xreplace(%s, %s)", expr, new_shape_env)
            self.counter["sympy_recursion_error"] += 1
            return None

        floor_div_replace = {}
        for atom in new_expr.atoms(FloorDiv):
            floor_div_replace[atom] = sympy.floor(atom.args[0] / atom.args[1])
        new_expr = safe_expand(new_expr.xreplace(floor_div_replace))
        # TODO: when unbacked_only, can sometimes early return even when there
        # are still free symbols
        if len(list(new_expr.free_symbols)) == 0:
            return new_expr

        # Check if the range can solve it statically
        out = bound_sympy(new_expr, new_range_env)
        _assert_bound_is_rational(new_expr, out)

        if out.is_singleton():
            return out.lower

        return new_expr if unbacked_only else None

    @_lru_cache
    def replace(self, expr: "sympy.Expr") -> "sympy.Expr":
        replacements = {s: self._find(cast(sympy.Symbol, s)) for s in expr.free_symbols}
        return safe_expand(expr.xreplace(replacements))

    @_lru_cache
    def _update_divisible(self):
        new_divisible = set()
        for k in self.divisible:
            res = self.replace(k)
            if len(res.free_symbols) > 0:
                new_divisible.add(k)

        self.divisible = new_divisible

    @_lru_cache
    def simplify(self, expr: "sympy.Expr") -> "sympy.Expr":
        expr = self.replace(expr)
        # TODO it would seem that this pass is not necessary given the
        # below replacement of // with /, but for nested FloorDivs
        # the non-recursive replacement doesn't work, and
        # recursive makes it hard to look up divisibility,
        # because existing divisibility info has FloorDiv in it, not /
        # for now just do a separate pass to catch common nested case
        if expr.has(FloorDiv):
            self._update_divisible()
            div_replacements = {}
            for atom in expr.atoms(FloorDiv):
                base, divisor = atom.args
                if isinstance(divisor, FloorDiv):
                    base1, divisor1 = divisor.args
                    if self.replace(Mod(base, divisor)) in self.divisible and \
                            base == base1 and self.replace(Mod(base1, divisor1)) in self.divisible:
                        div_replacements[atom] = divisor1
            expr = expr.xreplace(div_replacements)
            expr = safe_expand(expr)
        if expr.has(FloorDiv):
            div_replacements = {}
            pows = expr.atoms(sympy.Pow)
            rationals = expr.atoms(sympy.Rational).difference(expr.atoms(sympy.Integer))
            for fd in expr.atoms(FloorDiv):
                base, divisor = fd.args
                if self.replace(Mod(base, divisor)) in self.divisible:
                    div_replacements[fd] = base / divisor
            new_expr = expr.xreplace(div_replacements)
            new_expr = safe_expand(new_expr)
            new_pows = new_expr.atoms(sympy.Pow)
            new_rationals = new_expr.atoms(sympy.Rational).difference(new_expr.atoms(sympy.Integer))
            # divisions simplified away
            if new_pows.issubset(pows) and new_rationals.issubset(rationals):
                expr = new_expr
        return expr

    @lru_cache(256)
    def size_hint(self, expr: "sympy.Expr"):
        """
        Gets a size hint for a given expression from the underlying shapes we had.
        Does not introduce a guard, so only use this when you can guarantee that
        your code is still valid for arbitrary shapes (such as optimization decisions)
        """
        result_expr = safe_expand(expr).xreplace(self.var_to_val)
        if len(result_expr.free_symbols) != 0:
            r = self._maybe_evaluate_static(result_expr, compute_hint=True)
            if r is not None:
                return r
            raise self._make_data_dependent_error(result_expr, expr)
        return result_expr

    # NB: keep in sync with size_hint
    @lru_cache(256)
    def has_hint(self, expr: "sympy.Expr"):
        result_expr = safe_expand(expr).xreplace(self.var_to_val)
        return len(result_expr.free_symbols) == 0 or self._maybe_evaluate_static(result_expr) is not None

    def _make_data_dependent_error(self, expr, unhinted_expr):
        # TODO: in a Dynamo context, having user code, and having the
        # name of the local, will be much better
        for s in expr.free_symbols:
            stacktrace = ''.join(self.var_to_stack[s].format())
            self.log.debug("Data dependent variable '%s' allocated at:\n%s", s, stacktrace)
        return GuardOnDataDependentSymNode(
            "It appears that you're trying to get a value out of symbolic int/float "
            "whose value is data-dependent (and thus we do not know the true value.)  "
            f"The expression we were trying to evaluate is {expr} (unhinted: {unhinted_expr}).  "
            "Scroll up to see where each of these data-dependent accesses originally occurred."
            # TODO: Help text about how to use our runtime tests to fix this
            # problem
        )

    def _set_replacement(self, a: "sympy.Symbol", expr: "sympy.Expr") -> None:
        """
        Adds or updates a replacement for a symbol.
        Use this instead of `self.replacements[a] = expr`.
        """
        if torch._dynamo.config.print_specializations and isinstance(expr, (sympy.Integer, sympy.Float)):
            # specializing to a constant, which is likely unexpected

            # NOTE(avik): It is possible that we try logging the same specialization multiple times, e.g.,
            # when adding a to self.replacements, and again when simplifying an expression containing a.
            # Thus to avoid duplication, checking whether a is in self.replacements isn't enough; if it is,
            # it must not already map to `expr`. Fortunately this check is cheap because `expr` is a constant.
            if a not in self.replacements or expr != self.replacements[a]:
                self.log.warning("Specializing %s to %s", self.var_to_sources[a][0].name(), expr)
                self.log.debug("SPECIALIZATION", stack_info=True)
        self.replacements[a] = expr

        # When specializing 'a == expr', the equality should be also conveyed to
        # Z3, in case an expression uses 'a'.
        self._add_target_expr(sympy.Eq(a, expr))

    @_lru_cache
    @record_shapeenv_event()
    def _find(self, a: "sympy.Symbol") -> "sympy.Expr":
        """
        Implements a DSU-like algorithm to find the variable that represents a
        Also handles transitive non-identity replacements.

        a: b + c
        c: d
        """
        if a not in self.replacements:
            return a
        res = self.replacements[a]
        cur_replace = {s: self._find(s) for s in res.free_symbols}
        self._set_replacement(a, self.replacements[a].xreplace(cur_replace))
        return self.replacements[a]

    @lru_cache(256)
    def _maybe_guard_eq(self, expr: Union["sympy.Eq", "sympy.Ne"], concrete_bool: bool) -> None:
        """
        Evaluates the result of an eq call. If true, uses information to
        simplify shapes (i.e. a == b or a % 5 == 0)
        """
        assert type(concrete_bool) is bool
        if isinstance(expr, sympy.Eq):
            if not concrete_bool:
                return
        # NB: Apparently this is load bearing; to see what test fails if
        # you comment it out run:
        # python test/functorch/test_aotdispatch.py -k
        # test_aot_autograd_symbolic_module_exhaustive_nn_LazyConv3d_cpu_float32
        elif isinstance(expr, sympy.Ne):
            if concrete_bool:
                return
        free = list(expr.free_symbols)

        assert len(free) > 0, f"The expression should not be static by this point: {expr}"
        # In case of really gnarly expression, we don't blow up
        if len(free) > 5:
            return
        free = sorted(free, key=lambda x: (self.size_hint(x), x.name), reverse=True)  # type: ignore[attr-defined]
        lhs = expr.lhs
        rhs = expr.rhs
        if not expr.has(Mod):
            try:
                floor_div_atoms = lhs.atoms(FloorDiv).union(rhs.atoms(FloorDiv))
                if len(floor_div_atoms) > 0 and any(a.divisor != 1 for a in floor_div_atoms):
                    raise NotImplementedError
                r = try_solve(expr, free[0], floordiv_inequality=False)
                if r is not None and all(t.is_integer for t in sympy.preorder_traversal(r[1])):
                    new_var = self._find(r[1])
                    self._set_replacement(cast(sympy.Symbol, free[0]), new_var)
            except NotImplementedError:
                pass
        if expr.has(Mod):
            mod_expr = tuple(expr.atoms(Mod))[0]
            try:
                r = try_solve(expr, mod_expr, floordiv_inequality=False)
                if r is not None and r[1] == 0:
                    self.divisible.add(mod_expr)
            except NotImplementedError:
                pass
        return

    # See: Note - On 0/1 specialization
    # NB: sys.maxsize is NOT allowed for sizes, because we use MAX_INT
    # as a sentinel sometimes.  Your sizevar isn't going to be
    # anywhere near the max 64-bit integer anyway.
    def _default_value_range(self) -> ValueRanges:
        lower = 2 if self.specialize_zero_one else 0
        return ValueRanges(lower, sys.maxsize - 1)

    def _default_unspecified_value_range(self) -> ValueRanges:
        return ValueRanges(-sys.maxsize - 1, sys.maxsize)

    @_lru_cache
    def _simplify_floor_div(self, expr):
        floor_divs = tuple(expr.atoms(FloorDiv))
        # we expect floor_divs to be exact,
        # and thus add the guards for the exact floordivs,
        # even if tracing doesn't require them otherwise
        for fd in reversed(floor_divs):
            base, divisor = fd.args
            mod_expr = Mod(base, divisor)
            eq_expr = sympy.Eq(mod_expr, 0)
            # add necessary mod guards
            self.evaluate_expr(eq_expr)
        return self.simplify(expr)

    # We're about to add a guard/runtime assert, check if the ShapeEnv is frozen
    # and if so issue a warning
    def _check_frozen(self, expr, concrete_val):
        if self.frozen:
            self.counter["ignored_backward_guard"] += 1
            signpost_event(
                "dynamic",
                "evaluate_expr_frozen",
                {
                    **self.co_fields,
                    "ignored_guard": f"{expr} == {concrete_val}",
                    # no version = original state (this signpost is expected)
                    # version 2 = dynamic backwards is eagerly compiled
                    "version": 2,
                },
            )
            log.warning("Ignored guard %s == %s, this could result in accuracy problems", expr, concrete_val)


    def _get_stack_summary(self):
        fsummary = None
        frame = inspect.currentframe()
        try:
            while frame is not None:
                if frame.f_code.co_filename not in uninteresting_files():
                    fsummary = traceback.FrameSummary(
                        frame.f_code.co_filename,
                        frame.f_lineno,
                        frame.f_code.co_name,
                    )
                    break
                frame = frame.f_back
        finally:
            del frame

        # NB: this stack is truncated, but it's fine because the main
        # stack_info will give you the rest of the info you need
        maybe_user_loc = ""
        user_tb = TracingContext.extract_stack()
        if user_tb:
            maybe_user_loc = " at " + format_frame(user_tb[-1])

        return fsummary, user_tb, maybe_user_loc

    def _log_guard(self, prefix: str, g):
        if self.log.isEnabledFor(logging.INFO):
            fsummary, user_tb, maybe_user_loc = self._get_stack_summary()

            is_debug = self.log.isEnabledFor(logging.DEBUG)
            maybe_extra_debug = ""
            if is_debug and user_tb:
                maybe_extra_debug = (
                    '\nUser Stack (most recent call last):\n' +
                    '  (snipped, see stack below for prefix)\n' +
                    ''.join(traceback.format_list(user_tb))
                )
            self.log.info(
                "%s %s [guard added]%s (%s)%s",
                prefix,
                g,
                maybe_user_loc,
                format_frame(fsummary),
                maybe_extra_debug,
                stack_info=is_debug,
            )

    @lru_cache(256)
    @record_shapeenv_event(save_tracked_fakes=True)
    def evaluate_expr(self, orig_expr: "sympy.Expr", hint=None, fx_node=None):
        """
        Given an expression, evaluates it, adding guards if necessary
        """
        if hint is None:
            concrete_val = self.size_hint(orig_expr)
        else:
            concrete_val = sympy.sympify(hint)

        # Check if:
        #   1. 'translation_validation' is set
        #   2. the corresponding 'fx_node' is not 'None'
        #   3. the guard should not be suppressed
        #
        # If all of the above check, we create an FX node representing the
        # actual expression to be guarded.
        node = None
        fresh = False
        if (
                self._translation_validation_enabled
                and fx_node is not None
                and not self._suppress_guards_tls()
        ):
            if concrete_val is sympy.true:
                node, fresh = self.create_fx_call_function(torch._assert, (fx_node,))
            elif concrete_val is sympy.false:
                neg, _ = self.create_fx_call_function(operator.not_, (fx_node,))
                node, fresh = self.create_fx_call_function(torch._assert, (neg,))
            else:
                eql, _ = self.create_fx_call_function(operator.eq, (fx_node, concrete_val))
                node, fresh = self.create_fx_call_function(torch._assert, (eql,))

            assert node is not None
            # If this is a fresh node, we have to remember the event index that
            # corresponds to this assertion node.
            # Reason: so that, given an assertion node, we can replay the ShapeEnv
            # events until the point where this assertion node was freshly created.
            if fresh:
                self.add_fx_node_metadata(node)

        # After creating the FX node corresponding to orig_expr, we must make sure that
        # no error will be raised until the end of this function.
        #
        # Reason: the translation validation may become invalid otherwise.
        #
        # If an error is raised before the end of this function, we remove the FX node
        # inserted, and re-raise the error.
        guard = None
        tb = None

        try:
            if len(orig_expr.free_symbols) == 0:
                self.log.debug("eval %s [trivial]", orig_expr)
                # NB: don't test float as there may be precision issues
                if isinstance(hint, (int, bool)):
                    assert orig_expr == hint, f"{orig_expr} != {hint}"
                return orig_expr

            expr = orig_expr

            static_expr = self._maybe_evaluate_static(expr)
            if static_expr is not None:
                self.log.debug("eval %s == %s [statically known]", orig_expr, static_expr)
                # NB: don't test float as there may be precision issues
                if isinstance(hint, (int, bool)):
                    assert static_expr == hint, f"{static_expr} != {hint}"
                return static_expr

            if not (expr.free_symbols <= self.var_to_val.keys()):
                # TODO: dedupe this with _maybe_evaluate_static
                # Attempt to eliminate the unbacked SymInt
                new_expr = self._maybe_evaluate_static(expr, unbacked_only=True)
                if not (new_expr.free_symbols <= self.var_to_val.keys()):
                    raise self._make_data_dependent_error(expr.xreplace(self.var_to_val), expr)
                expr = new_expr

            self._check_frozen(expr, concrete_val)

            if (
                    torch._dynamo.config.inject_EVALUATE_EXPR_flip_equality_TESTING_ONLY
                    and isinstance(hint, bool)
                    and isinstance(expr, (sympy.Eq, sympy.Ne))
            ):
                expr = sympy.Not(expr)

            if isinstance(expr, (sympy.Eq, sympy.Ne)):
                self._maybe_guard_eq(expr, bool(concrete_val))
                # TODO: If we successfully eliminate a symbol via equality, it
                # is not actually necessary to save a guard for the equality,
                # as we will implicitly generate a guard when we match that
                # input against the symbol
            elif isinstance(concrete_val, sympy.Integer):
                # WARNING: we cannot actually do simplifications on guards
                # on floating point values, because Sympy generally does not
                # think expressions on integers can ever be equal to floating
                # point (e.g., sympy.Eq(s0/6, 0.5) evaluates to False).  Without
                # very clear algebraic laws that hold for floating point, such
                # simplifications are error prone anyway, so be sure not to
                # maybe_guard_eq in those cases.
                self._maybe_guard_eq(sympy.Eq(expr, concrete_val), True)

            if concrete_val is sympy.true:
                g = expr
            elif concrete_val is sympy.false:
                g = sympy.Not(expr)
            else:
                g = sympy.Eq(expr, concrete_val)  # type: ignore[arg-type]

            if not self._suppress_guards_tls():
                stack = CapturedTraceback.extract(skip=1)
                guard = ShapeGuard(g, stack)
                self.guards.append(guard)
        except Exception:
            if fresh:
                self.remove_fx_node(node)
            raise
        else:
            if not self._suppress_guards_tls():
                assert guard is not None

                self.refine_ranges(guard)

                self._log_guard("eval", g)
            else:
                self.log.debug("eval %s [guard suppressed]", g)

        return concrete_val

    def cleanup(self):
        # Break reference cycles.
        # This destroys the stacks. If you really want to keep them, we
        # just need some way to break references on code objects.
        for g in self.guards:
            g.stack.cleanup()
        for s in self.var_to_stack.values():
            s.cleanup()
        for ras in self.deferred_runtime_asserts.values():
            for ra in ras:
                ra.stack.cleanup()

    @record_shapeenv_event(save_tracked_fakes=True)
    def defer_runtime_assert(self, orig_expr: "sympy.Expr", msg, fx_node=None):
        expr = orig_expr

        static_expr = self._maybe_evaluate_static(expr)
        if static_expr is not None:
            self.log.debug("runtime_assert %s == %s [statically known]", orig_expr, static_expr)
            return static_expr

        # Attempt to eliminate the unbacked SymInt
        new_expr = self._maybe_evaluate_static(expr, unbacked_only=True)
        if new_expr.free_symbols <= self.var_to_val.keys():
            # Do a normal guard
            return self.evaluate_expr(new_expr, fx_node=fx_node)
        # NB: Don't use new_expr as expr; it could contain gunk like shape0
        # which we don't want to guard on

        # OK, we're definitely doing a runtime assert now
        if (
            self._translation_validation_enabled
            and fx_node is not None
            and not self._suppress_guards_tls()
        ):
            node, fresh = self.create_fx_call_function(torch._assert, (fx_node,))
            assert node is not None
            if fresh:
                self.add_fx_node_metadata(node)

        self._check_frozen(expr, sympy.true)

        # TODO: eliminate symbols on equality tests
        # (_maybe_guard_eq assumes everything is hinted so it doesn't work
        # here)

        if not self._suppress_guards_tls():
            stack = CapturedTraceback.extract(skip=1)
            ra = RuntimeAssert(expr, msg, stack)
            # TODO: Do this in a way that is less janky than int(s.name[1:])
            cands = sorted([s for s in expr.free_symbols if s.name.startswith("i")], key=lambda s: int(s.name[1:]))
            self.deferred_runtime_asserts.setdefault(cands[-1], []).append(ra)
            self.num_deferred_runtime_asserts += 1
            # TODO: refine ranges
            # Unfortunately, range refinement is probably going to not
            # work most of the time, because we don't support symbols
            # in ranges.  For example, i0 <= s0 is un-rangeable, because
            # we can't put s0 in the range.  So this is not very high
            # priority at the moment.
            self._log_guard("runtime_assert", expr)
        else:
            self.log.debug("runtime_assert %s [guard suppressed]", expr)

        return True

    # Refines the ranges of the variables present in 'guard'.
    #
    # This function tries to refine the range of the variables inside
    # 'guard' by reasoning about it. Specifically, when 'guard' is a
    # 'sympy.Relational' operation.
    #
    # It does mainly 3 things:
    #   1. Tries to isolate a variable in the left-hand side
    #   2. Compute the value range of the right-hand side
    #   3. Update the value range of the variable, if better
    def refine_ranges(self, guard: ShapeGuard) -> None:
        expr = self.simplify(guard.expr)

        for symbol in expr.free_symbols:
            assert isinstance(symbol, sympy.Symbol)

            if isinstance(self.var_to_val.get(symbol, None), SingletonInt):
                # Skip var_to_range logic for SingletonInt which is only used
                # for jagged layout NestedTensors today
                continue

            r = try_solve(expr, symbol)

            if r is None or not (symbol.is_integer and r[1].is_integer):
                # Range refinement only supports integer symbols for now.
                # There are lots of SymPy bugs when it comes to comparing
                # reals and integers, so we skip that for now.
                continue

            r_expr, rhs = r
            vr = self.var_to_range[symbol]
            lower, upper = vr.lower, vr.upper

            rhs_vr = bound_sympy(rhs, self.var_to_range)
            _assert_bound_is_rational(rhs, rhs_vr)
            lower_guard, upper_guard = self.var_to_guards.get(symbol, (None, None))

            # Let's suppose that we have a preexisting range for x [0, 100].
            # Now, we issue a guard x > y, where the range for y is [50, 150].
            # Then, lower = 0, rhs_vr.lower = 50 and therefore refinement can happen,
            # refining x to [51, 100], since x must be greater than y, but the lowest
            # y could be is 50.
            #
            # sympy.Eq may update both lower and upper bounds.
            # sympy.G{t,e} may update the lower bound, only.
            # sympy.L{t,e} may update the upper bound, only.
            if lower < rhs_vr.lower and isinstance(r_expr, (sympy.Eq, sympy.Ge, sympy.Gt)):
                # Strictly greater relations allow us to refine a bit more, since
                # x < y implies that the lower bound for x is: y + 1.
                lower = rhs_vr.lower + int(isinstance(r_expr, sympy.Gt))
                lower_guard = guard
            if upper > rhs_vr.upper and isinstance(r_expr, (sympy.Eq, sympy.Le, sympy.Lt)):
                upper = rhs_vr.upper - int(isinstance(r_expr, sympy.Lt))
                upper_guard = guard

            # Do nothing if the new value range is no better than what we already have.
            if vr == ValueRanges(lower, upper):
                continue

            # Updates the range and the guards corresponding to each bound of the symbol.
            self.var_to_range[symbol] = ValueRanges(lower, upper)
            self.var_to_guards[symbol] = (lower_guard, upper_guard)
            # Clears the cache, since this update can change the result.
            self._maybe_evaluate_static.cache_clear()

def _is_int(expr):
    if not isinstance(expr, SymInt):
        return False
    if len(expr.node.expr.free_symbols) > 0:
        return False
    return True

# WARNING: This is legacy, DO NOT USE
def _is_dim_dynamic(t, d):
    return hasattr(t, "_dynamo_dynamic_indices") and d in t._dynamo_dynamic_indices<|MERGE_RESOLUTION|>--- conflicted
+++ resolved
@@ -689,309 +689,6 @@
     def is_equal(self, source1, source2):
         return self._find(source1) == self._find(source2)
 
-<<<<<<< HEAD
-
-# TODO: An incomplete list
-# 1. Set variables to be equal when we do equality
-# 2. Specialize on 0/1 when we do subtraction
-class SymNode:
-    """
-    This is a type erased SymInt/SymFloat which we use to do actual operations.
-    End users don't touch this.  Magic methods are NOT defined on this object.
-    """
-    def __init__(self, expr, shape_env, pytype, hint: Optional[Union[int, float]], constant=None, fx_node=None):
-        self._expr = expr
-        self.shape_env = shape_env
-        self.pytype = pytype
-        # What's the difference between hint and constant?
-        #
-        # - A constant is known to be invariant across invocations of the model;
-        #   it will always be this value.  We only really know this when we
-        #   encounter an honest-to-goodness literal (when wrapping it into
-        #   a SymNode, we set constant.)  Most of the time, constant is None
-        #
-        # - A hint is a *particular* value from the particular run we are
-        #   tracing, but it may vary the next time around.  It's useful to
-        #   keep this around, as if we need a concrete value from a SymNode,
-        #   we will return the hint and guard on the expression that produced
-        #   it giving the same hint next time around.  The hint is not
-        #   guaranteed to be set either: if you have an unbacked SymNode,
-        #   there won't be any hint; it was the result of some tensor-dependent
-        #   computation, but we don't know what it actually is because we
-        #   haven't actually run the tensor computation.
-        #
-        # If _hint is None, we will query maybe_evaluate_static(compute_hint=True)
-        # in hopes that we've learned enough about the unbacked symints to
-        # discharge the hint; otherwise, you're likely to just error out.
-        #
-        # (A previous version of this system had some optimizations to only
-        # recompute when it was possible we had learned enough about the
-        # unbacked symint that a hint was now possible, but as we added more
-        # potential refinements to unbacked symints this got harder to keep
-        # in sync, so we've deleted it for now.)
-        self._hint = hint
-        self.constant: Optional[Union[int, float, bool]] = constant
-        # Record the FX node of the current node if we are doing translation
-        # validation. They will be used for building the input assertions for
-        # the translation validation problem.
-        self.fx_node = fx_node if _translation_validation_enabled() else None
-
-    def with_shape_env(self, shape_env: "ShapeEnv") -> "SymNode":
-        return SymNode(self._expr, shape_env, self.pytype, self._hint, self.constant, self.fx_node)
-
-    @property
-    def expr(self):
-        return self.shape_env.replace(self._expr)
-
-    # Recompute the hint and see if we've got it now
-    # Precondition: self._hint is None
-    def _update_hint(self):
-        r = self.shape_env._maybe_evaluate_static(self.expr, compute_hint=True)
-        if r is not None:
-            self._hint = self.pytype(r)
-
-    @property
-    def hint(self):
-        if self._hint is None:
-            self._update_hint()
-        return self._hint
-
-    def has_hint(self):
-        if self._hint is None:
-            self._update_hint()
-        return self._hint is not None
-
-    def require_hint(self):
-        if self._hint is None:
-            self._update_hint()
-        if self._hint is None:
-            # NB: we expect this to raise
-            return self.shape_env.size_hint(self.expr)
-        return self._hint
-
-    def maybe_as_int(self):
-        if self.expr.free_symbols:
-            return None
-        else:
-            return int(self.expr)
-
-    def is_int(self):
-        return self.pytype is int
-
-    def is_float(self):
-        return self.pytype is float
-
-    def is_bool(self):
-        return self.pytype is bool
-
-    def wrap_int(self, num):
-        assert type(num) is int
-        return SymNode(sympy.Integer(num), self.shape_env, int, num, constant=num, fx_node=num)
-
-    def wrap_float(self, num):
-        assert type(num) is float
-        return SymNode(sympy.Float(num), self.shape_env, float, num, constant=num, fx_node=num)
-
-    def wrap_bool(self, num):
-        assert type(num) is bool
-        return SymNode(sympy.true if num else sympy.false, self.shape_env, bool, num, constant=num, fx_node=num)
-
-    def clone(self):
-        return self
-
-    def str(self):
-        return f"{self.expr}"
-
-    def __str__(self):
-        return self.str()
-
-    def __repr__(self):
-        return self.str()
-
-    # These methods call the metaprogrammed methods, they're hand written
-    # here so we get good stack traces
-    def abs(self) -> "SymNode":  # noqa: F811
-        return self._abs()  # type: ignore[attr-defined]
-
-    def add(self, other) -> "SymNode":  # noqa: F811
-        return self._add(other)  # type: ignore[attr-defined]
-
-    def sub(self, other) -> "SymNode":  # noqa: F811
-        return self._sub(other)  # type: ignore[attr-defined]
-
-    def mul(self, other) -> "SymNode":  # noqa: F811
-        return self._mul(other)  # type: ignore[attr-defined]
-
-    def mod(self, other) -> "SymNode":  # noqa: F811
-        return self._mod(other)  # type: ignore[attr-defined]
-
-    def pow(self, other) -> "SymNode":  # noqa: F811
-        return self._pow(other)  # type: ignore[attr-defined]
-
-    def and_(self, other) -> "SymNode":  # noqa: F811
-        return self._and_(other)  # type: ignore[attr-defined]
-
-    def or_(self, other) -> "SymNode":  # noqa: F811
-        return self._or_(other)  # type: ignore[attr-defined]
-
-    def truediv(self, other) -> "SymNode":  # noqa: F811
-        return self._truediv(other)  # type: ignore[attr-defined]
-
-    def floordiv(self, other) -> "SymNode":  # noqa: F811
-        return self._floordiv(other)  # type: ignore[attr-defined]
-
-    def lshift(self, other) -> "SymNode":  # noqa: F811
-        return self._lshift(other)  # type: ignore[attr-defined]
-
-    def rshift(self, other) -> "SymNode":  # noqa: F811
-        return self._rshift(other)  # type: ignore[attr-defined]
-
-    def sym_not(self) -> "SymNode":  # noqa: F811
-        return self._sym_not()  # type: ignore[attr-defined]
-
-    def eq(self, other) -> "SymNode":  # noqa: F811
-        return self._eq(other)  # type: ignore[attr-defined]
-
-    def ne(self, other) -> "SymNode":  # noqa: F811
-        return self._ne(other)  # type: ignore[attr-defined]
-
-    def gt(self, other) -> "SymNode":  # noqa: F811
-        return self._gt(other)  # type: ignore[attr-defined]
-
-    def lt(self, other) -> "SymNode":  # noqa: F811
-        return self._lt(other)  # type: ignore[attr-defined]
-
-    def le(self, other) -> "SymNode":  # noqa: F811
-        return self._le(other)  # type: ignore[attr-defined]
-
-    def ge(self, other) -> "SymNode":  # noqa: F811
-        return self._ge(other)  # type: ignore[attr-defined]
-
-    def floor(self) -> "SymNode":  # noqa: F811
-        return self._floor()  # type: ignore[attr-defined]
-
-    def sym_float(self) -> "SymNode":  # noqa: F811
-        return self._sym_float()  # type: ignore[attr-defined]
-
-    def sym_int(self) -> "SymNode":  # noqa: F811
-        return self._sym_int()  # type: ignore[attr-defined]
-
-    def ceil(self) -> "SymNode":  # noqa: F811
-        return self._ceil()  # type: ignore[attr-defined]
-
-    def neg(self) -> "SymNode":  # noqa: F811
-        return self._neg()  # type: ignore[attr-defined]
-
-    def sym_min(self, other) -> "SymNode":  # noqa: F811
-        return self._sym_min(other)  # type: ignore[attr-defined]
-
-    def sym_max(self, other) -> "SymNode":  # noqa: F811
-        return self._sym_max(other)  # type: ignore[attr-defined]
-
-    def sym_ite(self, then_val, else_val) -> "SymNode":
-        return self._sym_ite(then_val, else_val)
-
-    def sym_sqrt(self) -> "SymNode":  # noqa: F811
-        return self._sym_sqrt()  # type: ignore[attr-defined]
-
-    def is_contiguous(self, sizes, strides) -> "SymNode":  # noqa: F811
-        return self._is_contiguous(sizes, strides)  # type: ignore[attr-defined]
-
-    def is_channels_last_contiguous_2d(self, sizes, strides) -> "SymNode":  # noqa: F811
-        return self._is_channels_last_contiguous_2d(sizes, strides)  # type: ignore[attr-defined]
-
-    def is_channels_last_contiguous_3d(self, sizes, strides) -> "SymNode":  # noqa: F811
-        return self._is_channels_last_contiguous_3d(sizes, strides)  # type: ignore[attr-defined]
-
-    def is_channels_last_strides_2d(self, sizes, strides) -> "SymNode":  # noqa: F811
-        return self._is_channels_last_strides_2d(sizes, strides)  # type: ignore[attr-defined]
-
-    def is_channels_last_strides_3d(self, sizes, strides) -> "SymNode":  # noqa: F811
-        return self._is_channels_last_strides_3d(sizes, strides)  # type: ignore[attr-defined]
-
-    def is_non_overlapping_and_dense_indicator(self, sizes, strides) -> "SymNode":  # noqa: F811
-        return self._is_non_overlapping_and_dense_indicator(sizes, strides)  # type: ignore[attr-defined]
-
-    # Make C++ happy
-    def sym_or(self, other):  # noqa: F811
-        return self.or_(other)
-
-    def sym_and(self, other):  # noqa: F811
-        return self.and_(other)
-
-    def is_non_overlapping_and_dense(self, sizes, strides):
-        return self.is_non_overlapping_and_dense_indicator(sizes, strides).eq(to_node(self, 1))  # type: ignore[attr-defined]
-
-    def int_(self):
-        return self.guard_int("", 0)  # NB: uses Python backtrace
-
-    # You can manually trigger a guard with this function
-    def guard_int(self, file, line):
-        # TODO: use the file/line for some useful diagnostic on why a
-        # guard occurred
-        r = self.shape_env.evaluate_expr(self.expr, self.hint, fx_node=self.fx_node)
-        try:
-            return int(r)
-        except Exception:
-            log.warning("Failed to convert to int: %s", r)
-            raise
-
-    def guard_float(self, file, line):
-        # TODO: use the file/line for some useful diagnostic on why a
-        # guard occurred
-        r = self.shape_env.evaluate_expr(self.expr, self.hint, fx_node=self.fx_node)
-        try:
-            return float(r)
-        except Exception:
-            log.warning("Failed to convert to float: %s", r)
-            raise
-
-    def guard_bool(self, file, line):
-        # TODO: use the file/line for some useful diagnostic on why a
-        # guard occurred
-        r = self.shape_env.evaluate_expr(self.expr, self.hint, fx_node=self.fx_node)
-        try:
-            return bool(r)
-        except Exception:
-            log.warning("Failed to convert to bool: %s", r)
-            raise
-
-    def expect_true(self, file, line):
-        if self.has_hint():
-            # OK to generate guards
-            return self.guard_bool(file, line)
-        # Generate a deferred runtime assert (this might actually end up doing
-        # a regular guard if we can!)
-        # TODO: file/line here is very important, because the assert has been
-        # deferred so you can't backtrace easily
-        return self.shape_env.defer_runtime_assert(self.expr, f"{file}:{line}", fx_node=self.fx_node)
-
-    def expect_size(self, file, line):
-        b = self.ge(self.wrap_int(0))
-        # Generate a deferred runtime assert
-        r = b.expect_true(file, line)
-        # Refine compile time range, but only if it's unbacked.
-        # If you refine range for hinted variables, you can end up making
-        # improper deductions since compile time reasoning may be
-        # incompatible with runtime reasoning.
-        if r and not self.has_hint():
-            _advise_is_size(SymInt(self))
-        return r
-
-    def bool_(self):
-        return self.guard_bool("", 0)
-
-    def is_symbolic(self):
-        return True
-
-    def singleton_int(self):
-        return None
-
-    def is_constant(self):
-        return False
-
-=======
->>>>>>> 6e64b74c
 def is_symbolic(val: Union[int, SymInt, float, SymFloat, bool, SymBool]) -> bool:
     if isinstance(val, (int, float, bool)):
         return False
