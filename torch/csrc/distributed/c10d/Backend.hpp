--- conflicted
+++ resolved
@@ -366,13 +366,8 @@
   // Implementations of this interface need to call this to setup
   // appropriate logging etc.
   void init();
-<<<<<<< HEAD
-  void callbackStartEvent(const Work& work);
-  void callbackEndEvent(const Work& work);
-=======
   void emitCollectiveStart(const Work& work);
   void emitCollectiveEnd(const Work& work);
->>>>>>> c1511633
 
   const int rank_;
   const int size_;
