--- conflicted
+++ resolved
@@ -725,7 +725,7 @@
     //            \ -> half2float -> other uses in group
     // The conversion back and forth from half precision can hurt numerics.
     // Collect expressions that use the edge value of concern within the from
-    // group to avoid replacing with the casted tensor.
+    // group to avoid replacing with the cast tensor.
     std::unordered_set<Expr*> uses_in_from_group;
 
     // All expressions in the from group of the edge
@@ -1942,14 +1942,9 @@
 
   // Create normalization based welford graph
   //  largely taken from batchnorm cpp benchmark
-<<<<<<< HEAD
-  auto& in_root = in_val->getRootDomain();
-  auto& out_root = out_avg->getRootDomain();
-=======
   const auto& in_root =
       TensorDomain::noReductions(in_val->getMaybeRFactorDomain());
   const auto& out_root = out_avg->getRootDomain();
->>>>>>> 4a57321a
   std::vector<int> red_axes;
 
   TORCH_INTERNAL_ASSERT(
