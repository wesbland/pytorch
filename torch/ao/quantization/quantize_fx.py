from typing import Dict, Any, List, Callable, Tuple, Optional, Set

import torch
from torch.fx import GraphModule
from torch.fx._symbolic_trace import Tracer
from torch.fx.node import Target, Node, Argument
from torch.nn.intrinsic import _FusedModule
from .fx import Fuser  # noqa: F401
from .fx import prepare, convert  # noqa: F401
from .fx._convert_new import _convert_new  # noqa: F401
from .fx import get_fbgemm_backend_config_dict  # noqa: F401
from .fx import get_tensorrt_backend_config_dict  # noqa: F401
from .fx.graph_module import ObservedGraphModule, QuantizedGraphModule
from .fx.qconfig_utils import (
    check_is_valid_convert_custom_config_dict,
    check_is_valid_fuse_custom_config_dict,
    check_is_valid_prepare_custom_config_dict,
    check_is_valid_qconfig_dict,
)
from .fx.utils import graph_pretty_str  # noqa: F401
from .fx.utils import get_custom_module_class_keys  # noqa: F401


def _check_is_graph_module(model: torch.nn.Module) -> None:
    if not isinstance(model, GraphModule):
        raise ValueError(
            "input model must be a GraphModule, "
            + "Got type:"
            + str(type(model))
            + " Please make "
            + "sure to follow the tutorials."
        )


def _swap_ff_with_fxff(model: torch.nn.Module) -> None:
    r""" Swap FloatFunctional with FXFloatFunctional
    """
    modules_to_swap = []
    for name, module in model.named_children():
        if isinstance(module, torch.nn.quantized.FloatFunctional):
            modules_to_swap.append(name)
        else:
            _swap_ff_with_fxff(module)

    for name in modules_to_swap:
        del model._modules[name]
        model._modules[name] = torch.nn.quantized.FXFloatFunctional()


def _fuse_fx(
    graph_module: GraphModule, fuse_custom_config_dict: Optional[Dict[str, Any]] = None
) -> GraphModule:
    r""" Internal helper function to fuse modules in preparation for quantization

    Args:
        graph_module: GraphModule object from symbolic tracing (torch.fx.symbolic_trace)
    """
    _check_is_graph_module(graph_module)
    fuser = Fuser()
    return fuser.fuse(graph_module, fuse_custom_config_dict)


class Scope(object):
    """ Scope object that records the module path and the module type
    of a module. Scope is used to track the information of the module
    that contains a Node in a Graph of GraphModule. For example::

        class Sub(torch.nn.Module):
            def forward(self, x):
                # This will be a call_method Node in GraphModule,
                # scope for this would be (module_path="sub", module_type=Sub)
                return x.transpose(1, 2)

        class M(torch.nn.Module):
            def __init__(self):
                self.sub = Sub()

            def forward(self, x):
                # This will be a call_method Node as well,
                # scope for this would be (module_path="", None)
                x = x.transpose(1, 2)
                x = self.sub(x)
                return x

    """

    def __init__(self, module_path: str, module_type: Any):
        super().__init__()
        self.module_path = module_path
        self.module_type = module_type


class ScopeContextManager(object):
    """ A context manager to track the Scope of Node during symbolic tracing.
    When entering a forward function of a Module, we'll update the scope information of
    the current module, and when we exit, we'll restore the previous scope information.
    """

    def __init__(
        self, scope: Scope, current_module: torch.nn.Module, current_module_path: str
    ):
        super().__init__()
        self.prev_module_type = scope.module_type
        self.prev_module_path = scope.module_path
        self.scope = scope
        self.scope.module_path = current_module_path
        self.scope.module_type = type(current_module)

    def __enter__(self):
        return

    def __exit__(self, *args):
        self.scope.module_path = self.prev_module_path
        self.scope.module_type = self.prev_module_type
        return


class QuantizationTracer(Tracer):
    def __init__(
        self, skipped_module_names: List[str], skipped_module_classes: List[Callable]
    ):
        super().__init__()
        self.skipped_module_names = skipped_module_names
        self.skipped_module_classes = skipped_module_classes
        # NB: initialized the module_type of top level module to None
        # we are assuming people won't configure the model with the type of top level
        # module here, since people can use "" for global config
        # We can change this if there is a use case that configures
        # qconfig using top level module type
        self.scope = Scope("", None)
        self.node_name_to_scope: Dict[str, Tuple[str, type]] = {}

    def is_leaf_module(self, m: torch.nn.Module, module_qualified_name: str) -> bool:
        return (
            (
                m.__module__.startswith("torch.nn")
                and not isinstance(m, torch.nn.Sequential)
            )
            or module_qualified_name in self.skipped_module_names
            or type(m) in self.skipped_module_classes
            or isinstance(m, _FusedModule)
        )

    def call_module(
        self,
        m: torch.nn.Module,
        forward: Callable[..., Any],
        args: Tuple[Any, ...],
        kwargs: Dict[str, Any],
    ) -> Any:
        module_qualified_name = self.path_of_module(m)
        # Creating scope with information of current module
        # scope will be restored automatically upon exit
        with ScopeContextManager(self.scope, m, module_qualified_name):
            return super().call_module(m, forward, args, kwargs)

    def create_node(
        self,
        kind: str,
        target: Target,
        args: Tuple[Argument, ...],
        kwargs: Dict[str, Argument],
        name: Optional[str] = None,
        type_expr: Optional[Any] = None,
    ) -> Node:
        node = super().create_node(kind, target, args, kwargs, name, type_expr)
        self.node_name_to_scope[node.name] = (
            self.scope.module_path,
            self.scope.module_type,
        )
        return node


def _prepare_fx(
    model: torch.nn.Module,
    qconfig_dict: Any,
    prepare_custom_config_dict: Optional[Dict[str, Any]] = None,
    equalization_qconfig_dict: Optional[Dict[str, Any]] = None,
    backend_config_dict: Optional[Dict[str, Any]] = None,
    is_standalone_module: bool = False,
) -> ObservedGraphModule:
    r""" Internal helper function for prepare_fx
    Args:
      `model`, `qconfig_dict`, `prepare_custom_config_dict`, `equalization_qonfig_dict`:
      see docs for :func:`~torch.ao.quantization.prepare_fx`
      `is_standalone_module`: a boolean flag indicates whether we are
      quantizing a standalone module or not, a standalone module
      is a submodule of the parent module that is not inlined in the
forward graph of the parent module,
      the way we quantize standalone module is described in:
      :func:`~torch.ao.quantization._prepare_standalone_module_fx`
    """
    if prepare_custom_config_dict is None:
        prepare_custom_config_dict = {}
    if equalization_qconfig_dict is None:
        equalization_qconfig_dict = {}

    check_is_valid_qconfig_dict(qconfig_dict)
    check_is_valid_prepare_custom_config_dict(prepare_custom_config_dict)
    check_is_valid_qconfig_dict(equalization_qconfig_dict)

    skipped_module_names = prepare_custom_config_dict.get(
        "non_traceable_module_name", []
    )
    skipped_module_classes = prepare_custom_config_dict.get(
        "non_traceable_module_class", []
    )

    # swap FloatFunctional with FXFloatFunctional
    _swap_ff_with_fxff(model)

    # symbolically trace the model
    if not is_standalone_module:
        # standalone module and custom module config are applied in top level module
        standalone_module_name_configs = prepare_custom_config_dict.get(
            "standalone_module_name", []
        )
        skipped_module_names += [config[0] for config in standalone_module_name_configs]

        standalone_module_class_configs = prepare_custom_config_dict.get(
            "standalone_module_class", []
        )
        skipped_module_classes += [
            config[0] for config in standalone_module_class_configs
        ]
        float_custom_module_classes = get_custom_module_class_keys(
            prepare_custom_config_dict, "float_to_observed_custom_module_class"
        )
        skipped_module_classes += float_custom_module_classes

    preserved_attributes = prepare_custom_config_dict.get("preserved_attributes", [])
    tracer = QuantizationTracer(skipped_module_names, skipped_module_classes)
    graph_module = GraphModule(model, tracer.trace(model))
    for attr_name in preserved_attributes:
        setattr(graph_module, attr_name, getattr(model, attr_name))
    graph_module = _fuse_fx(graph_module, prepare_custom_config_dict)
    prepared = prepare(
        graph_module,
        qconfig_dict,
        tracer.node_name_to_scope,
        prepare_custom_config_dict=prepare_custom_config_dict,
        equalization_qconfig_dict=equalization_qconfig_dict,
        backend_config_dict=backend_config_dict,
        is_standalone_module=is_standalone_module,
    )

    for attr_name in preserved_attributes:
        setattr(prepared, attr_name, getattr(model, attr_name))
    return prepared


def _prepare_standalone_module_fx(
    model: torch.nn.Module,
    qconfig_dict: Any,
    prepare_custom_config_dict: Optional[Dict[str, Any]] = None,
    backend_config_dict: Optional[Dict[str, Any]] = None,
) -> GraphModule:
    r""" [Internal use only] Prepare a standalone module, so that it can be used when quantizing the
    parent module.
    standalone_module means it a submodule that is not inlined in parent module,
    and will be quantized separately as one unit.

    How the standalone module is observed is specified by `input_quantized_idxs` and
    `output_quantized_idxs` in the prepare_custom_config for the standalone module

    Returns:

        * model(GraphModule): prepared standalone module. It has these attributes:

            * `_standalone_module_input_quantized_idxs(List[Int])`: a list of
              indexes for the graph input that is expected to be quantized,
              same as input_quantized_idxs configuration provided
              for the standalone module
            * `_standalone_module_output_quantized_idxs(List[Int])`: a list of
              indexs for the graph output that is quantized
              same as input_quantized_idxs configuration provided
              for the standalone module

    """
    return _prepare_fx(
        model,
        qconfig_dict,
        prepare_custom_config_dict,
        backend_config_dict,
        is_standalone_module=True,
    )


def fuse_fx(
    model: torch.nn.Module, fuse_custom_config_dict: Optional[Dict[str, Any]] = None
) -> GraphModule:
    r""" Fuse modules like conv+bn, conv+bn+relu etc, model must be in eval mode.
    Fusion rules are defined in torch.quantization.fx.fusion_pattern.py

    Args:

        * `model`: a torch.nn.Module model
        * `fuse_custom_config_dict`: Dictionary for custom configurations for fuse_fx, e.g.::

            fuse_custom_config_dict = {
              "additional_fuser_method_mapping": {
                (Module1, Module2): fuse_module1_module2
              }

              # Attributes that are not used in forward function will
              # be removed when constructing GraphModule, this is a list of attributes
              # to preserve as an attribute of the GraphModule even when they are
              # not used in the code, these attributes will also persist through deepcopy
              "preserved_attributes": ["preserved_attr"],
            }

    Example::

        from torch.ao.quantization import fuse_fx
        m = Model().eval()
        m = fuse_fx(m)

    """
    torch._C._log_api_usage_once("quantization_api.quantize_fx.fuse_fx")
    assert not model.training, "fuse_fx only works on models in eval mode"
    check_is_valid_fuse_custom_config_dict(fuse_custom_config_dict)
    graph_module = torch.fx.symbolic_trace(model)
    preserved_attributes: Set[str] = set()
    if fuse_custom_config_dict:
        preserved_attributes = set(
            fuse_custom_config_dict.get("preserved_attributes", [])
        )
    for attr_name in preserved_attributes:
        setattr(graph_module, attr_name, getattr(model, attr_name))
    return _fuse_fx(graph_module, fuse_custom_config_dict)


def prepare_fx(
    model: torch.nn.Module,
    qconfig_dict: Any,
    prepare_custom_config_dict: Optional[Dict[str, Any]] = None,
    equalization_qconfig_dict: Optional[Dict[str, Any]] = None,
    backend_config_dict: Optional[Dict[str, Any]] = None,
) -> ObservedGraphModule:
    r""" Prepare a model for post training static quantization

    Args:
      * `model`: torch.nn.Module model, must be in eval mode

      * `qconfig_dict`: qconfig_dict is a dictionary with the following configurations::

          qconfig_dict = {
            # optional, global config
            "": qconfig?,

            # optional, used for module and function types
            # could also be split into module_types and function_types if we prefer
            "object_type": [
              (torch.nn.Conv2d, qconfig?),
              (torch.nn.functional.add, qconfig?),
              ...,
             ],

            # optional, used for module names
            "module_name": [
              ("foo.bar", qconfig?)
              ...,
            ],

            # optional, matched in order, first match takes precedence
            "module_name_regex": [
              ("foo.*bar.*conv[0-9]+", qconfig?)
              ...,
            ],

            # optional, used for matching object type invocations in a submodule by
            # order
            # TODO(future PR): potentially support multiple indices ('0,1') and/or
            #   ranges ('0:3').
            "module_name_object_type_order": [
              # fully_qualified_name, object_type, index, qconfig
              ("foo.bar", torch.nn.functional.linear, 0, qconfig?),
            ],

            # priority (in increasing order):
            #   global, object_type, module_name_regex, module_name,
            #   module_name_object_type_order
            # qconfig == None means fusion and quantization should be skipped for anything
            # matching the rule
          }

      * `prepare_custom_config_dict`: customization configuration dictionary for quantization tool::

          prepare_custom_config_dict = {
            # optional: specify the path for standalone modules
            # These modules are symbolically traced and quantized as one unit
            "standalone_module_name": [
               # module_name, qconfig_dict, prepare_custom_config_dict
               ("submodule.standalone",
                None,  # qconfig_dict for the prepare function called in the submodule,
                       # None means use qconfig from parent qconfig_dict
                {"input_quantized_idxs": [], "output_quantized_idxs": []})  # prepare_custom_config_dict
            ],

            "standalone_module_class": [
                # module_class, qconfig_dict, prepare_custom_config_dict
                (StandaloneModule,
                 None,  # qconfig_dict for the prepare function called in the submodule,
                        # None means use qconfig from parent qconfig_dict
                {"input_quantized_idxs": [0], "output_quantized_idxs": [0]})  # prepare_custom_config_dict
            ],

            # user will manually define the corresponding observed
            # module class which has a from_float class method that converts
            # float custom module to observed custom module
            # (only needed for static quantization)
            "float_to_observed_custom_module_class": {
               "static": {
                   CustomModule: ObservedCustomModule
               }
            },

            # the qualified names for the submodule that are not symbolically traceable
            "non_traceable_module_name": [
               "non_traceable_module"
            ],

            # the module classes that are not symbolically traceable
            # we'll also put dynamic/weight_only custom module here
            "non_traceable_module_class": [
               NonTraceableModule
            ],

            # Additional fuser_method mapping
            "additional_fuser_method_mapping": {
               (torch.nn.Conv2d, torch.nn.BatchNorm2d): fuse_conv_bn
            },

            # Additioanl module mapping for qat
            "additional_qat_module_mapping": {
               torch.nn.intrinsic.ConvBn2d: torch.nn.qat.ConvBn2d
            },

            # Additional fusion patterns
            "additional_fusion_pattern": {
               (torch.nn.BatchNorm2d, torch.nn.Conv2d): ConvReluFusionhandler
            },

            # Additional quantization patterns
            "additional_quant_pattern": {
               torch.nn.Conv2d: ConvReluQuantizeHandler,
               (torch.nn.ReLU, torch.nn.Conv2d): ConvReluQuantizeHandler,
            }

            # By default, inputs and outputs of the graph are assumed to be in
            # fp32. Providing `input_quantized_idxs` will set the inputs with the
            # corresponding indices to be quantized. Providing
            # `output_quantized_idxs` will set the outputs with the corresponding
            # indices to be quantized.
            "input_quantized_idxs": [0],
            "output_quantized_idxs": [0],

            # Attributes that are not used in forward function will
            # be removed when constructing GraphModule, this is a list of attributes
            # to preserve as an attribute of the GraphModule even when they are
            # not used in the code, these attributes will also persist through deepcopy
            "preserved_attributes": ["preserved_attr"],
          }

      * `equalization_qconfig_dict`: equalization_qconfig_dict is a dictionary
        with a similar structure as qconfig_dict except it will contain
        configurations specific to equalization techniques such as input-weight
        equalization.

      * `backend_config_dict`: a dictionary that specifies how operators are quantized
         in a backend, this includes how the operaetors are observed,
         supported fusion patterns, how quantize/dequantize ops are
         inserted, supported dtypes etc. The structure of the dictionary is still WIP
         and will change in the future, please don't use right now.


    Return:
      A GraphModule with observer (configured by qconfig_dict), ready for calibration

    Example::

        import torch
        from torch.ao.quantization import get_default_qconfig
        from torch.ao.quantization import prepare_fx

        float_model.eval()
        qconfig = get_default_qconfig('fbgemm')
        def calibrate(model, data_loader):
            model.eval()
            with torch.no_grad():
                for image, target in data_loader:
                    model(image)

        qconfig_dict = {"": qconfig}
        prepared_model = prepare_fx(float_model, qconfig_dict)
        # Run calibration
        calibrate(prepared_model, sample_inference_data)

    """
    torch._C._log_api_usage_once("quantization_api.quantize_fx.prepare_fx")
    assert not model.training, "prepare_fx only works for models in " + "eval mode"
    return _prepare_fx(
        model,
        qconfig_dict,
        prepare_custom_config_dict,
        equalization_qconfig_dict,
        backend_config_dict,
    )


def prepare_qat_fx(
    model: torch.nn.Module,
    qconfig_dict: Any,
    prepare_custom_config_dict: Optional[Dict[str, Any]] = None,
    backend_config_dict: Optional[Dict[str, Any]] = None,
) -> ObservedGraphModule:
    r""" Prepare a model for quantization aware training

    Args:
      * `model`: torch.nn.Module model, must be in train mode
      * `qconfig_dict`: see :func:`~torch.ao.quantization.prepare_fx`
      * `prepare_custom_config_dict`: see :func:`~torch.ao.quantization.prepare_fx`
      * `backend_config_dict`: see :func:`~torch.ao.quantization.prepare_fx`

    Return:
      A GraphModule with fake quant modules (configured by qconfig_dict), ready for
      quantization aware training

    Example::

        import torch
        from torch.ao.quantization import get_default_qat_qconfig
        from torch.ao.quantization import prepare_fx

        qconfig = get_default_qat_qconfig('fbgemm')
        def train_loop(model, train_data):
            model.train()
            for image, target in data_loader:
                ...

        float_model.train()
        qconfig_dict = {"": qconfig}
        prepared_model = prepare_fx(float_model, qconfig_dict)
        # Run calibration
        train_loop(prepared_model, train_loop)

    """
    torch._C._log_api_usage_once("quantization_api.quantize_fx.prepare_qat_fx")
    assert model.training, "prepare_qat_fx only works for models in  " + "train mode"
    return _prepare_fx(
        model,
        qconfig_dict,
        prepare_custom_config_dict,
        backend_config_dict=backend_config_dict,
    )


def _convert_fx(
    graph_module: GraphModule,
    is_reference: bool,
    convert_custom_config_dict: Optional[Dict[str, Any]] = None,
    is_standalone_module: bool = False,
    _remove_qconfig: bool = True,
) -> QuantizedGraphModule:
    """ `is_standalone_module`: see docs in :func:`~torch.ao.quantization.prepare_standalone_module_fx`
    """
    if convert_custom_config_dict is None:
        convert_custom_config_dict = {}

    _check_is_graph_module(graph_module)
    check_is_valid_convert_custom_config_dict(convert_custom_config_dict)

    quantized = convert(
        graph_module,
        is_reference,
        convert_custom_config_dict,
        is_standalone_module,
        _remove_qconfig_flag=_remove_qconfig,
    )

    preserved_attributes = convert_custom_config_dict.get("preserved_attributes", [])
    for attr_name in preserved_attributes:
        setattr(quantized, attr_name, getattr(graph_module, attr_name))
    return quantized


def convert_fx(
    graph_module: GraphModule,
    is_reference: bool = False,
    convert_custom_config_dict: Optional[Dict[str, Any]] = None,
    _remove_qconfig: bool = True,
) -> QuantizedGraphModule:
    r""" Convert a calibrated or trained model to a quantized model

    Args:
        * `graph_module`: A prepared and calibrated/trained model (GraphModule)
        * `is_reference`: flag for whether to produce a reference quantized model,
          which will be a common interface between pytorch quantization with
          other backends like accelerators
        * `convert_custom_config_dict`: dictionary for custom configurations for convert function::

            convert_custom_config_dict = {

              # additional object (module/operator) mappings that will overwrite the default
              # module mappinng
              "additional_object_mapping": {
                 "static": {
                    FloatModule: QuantizedModule,
                    float_op: quantized_op
                 },
                 "dynamic": {
                    FloatModule: DynamicallyQuantizedModule,
                    float_op: dynamically_quantized_op
                 },
              },

              # user will manually define the corresponding quantized
              # module class which has a from_observed class method that converts
              # observed custom module to quantized custom module
              "observed_to_quantized_custom_module_class": {
                 "static": {
                     ObservedCustomModule: QuantizedCustomModule
                 },
                 "dynamic": {
                     ObservedCustomModule: QuantizedCustomModule
                 },
                 "weight_only": {
                     ObservedCustomModule: QuantizedCustomModule
                 }
              },

              # Attributes that are not used in forward function will
              # be removed when constructing GraphModule, this is a list of attributes
              # to preserve as an attribute of the GraphModule even when they are
              # not used in the code
              "preserved_attributes": ["preserved_attr"],
            }

        * `_remove_qconfig`: Option to remove the qconfig attributes in the model after convert.

    Return:
        A quantized model (GraphModule)

    Example::

        # prepared_model: the model after prepare_fx/prepare_qat_fx and calibration/training
        quantized_model = convert_fx(prepared_model)

    """
    torch._C._log_api_usage_once("quantization_api.quantize_fx.convert_fx")
    return _convert_fx(
        graph_module,
        is_reference,
        convert_custom_config_dict,
        _remove_qconfig=_remove_qconfig,
    )


def _convert_standalone_module_fx(
    graph_module: GraphModule,
    is_reference: bool = False,
    convert_custom_config_dict: Optional[Dict[str, Any]] = None,
) -> QuantizedGraphModule:
    r""" [Internal use only] Convert a model produced by :func:`~torch.ao.quantization.prepare_standalone_module_fx`
    and convert it to a quantized model

    Returns a quantized standalone module, whether input/output is quantized is
    specified by prepare_custom_config_dict, with
    input_quantized_idxs, output_quantized_idxs, please
    see docs for prepare_fx for details
    """
<<<<<<< HEAD
    return _convert_fx(graph_module, is_reference, convert_custom_config_dict, is_standalone_module=True)

def _convert_fx_new(
        graph_module: GraphModule, is_reference: bool = False,
        convert_custom_config_dict: Dict[str, Any] = None,
        _remove_qconfig: bool = True) -> QuantizedGraphModule:
    assert is_reference
    if convert_custom_config_dict is None:
        convert_custom_config_dict = {}

    _check_is_graph_module(graph_module)
    check_is_valid_convert_custom_config_dict(convert_custom_config_dict)

    quantized = _convert_new(
        graph_module, is_reference, convert_custom_config_dict,
        False, _remove_qconfig_flag=_remove_qconfig)

    preserved_attributes = convert_custom_config_dict.get("preserved_attributes", [])
    for attr_name in preserved_attributes:
        setattr(quantized, attr_name, getattr(graph_module, attr_name))
    return quantized
=======
    return _convert_fx(
        graph_module,
        is_reference,
        convert_custom_config_dict,
        is_standalone_module=True,
    )
>>>>>>> e86d8323
<|MERGE_RESOLUTION|>--- conflicted
+++ resolved
@@ -669,8 +669,12 @@
     input_quantized_idxs, output_quantized_idxs, please
     see docs for prepare_fx for details
     """
-<<<<<<< HEAD
-    return _convert_fx(graph_module, is_reference, convert_custom_config_dict, is_standalone_module=True)
+    return _convert_fx(
+        graph_module,
+        is_reference,
+        convert_custom_config_dict,
+        is_standalone_module=True,
+    )
 
 def _convert_fx_new(
         graph_module: GraphModule, is_reference: bool = False,
@@ -690,12 +694,4 @@
     preserved_attributes = convert_custom_config_dict.get("preserved_attributes", [])
     for attr_name in preserved_attributes:
         setattr(quantized, attr_name, getattr(graph_module, attr_name))
-    return quantized
-=======
-    return _convert_fx(
-        graph_module,
-        is_reference,
-        convert_custom_config_dict,
-        is_standalone_module=True,
-    )
->>>>>>> e86d8323
+    return quantized