--- conflicted
+++ resolved
@@ -126,17 +126,13 @@
         elif name == "__contains__":
             assert len(args) == 1
             assert not kwargs
-<<<<<<< HEAD
             return iter_contains(self.items, args[0], tx, options)
-=======
-            return _listlike_contains_helper(self.items, args[0], tx, options)
         elif name == "index":
             from .builder import SourcelessBuilder
 
             return tx.inline_user_function_return(
                 SourcelessBuilder()(tx, polyfill.index), [self] + list(args), kwargs
             )
->>>>>>> 898482f1
 
         return super().call_method(tx, name, args, kwargs)
 
