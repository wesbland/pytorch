import collections
import inspect
import logging

import math
import re
import types
from typing import Dict, List

from torch._streambase import _StreamBase

try:
    import numpy as np
except ModuleNotFoundError:
    np = None

import torch._C
import torch._refs
import torch.fx
import torch.nn
import torch.onnx.operators
from torch._dynamo.variables import UserFunctionVariable

from .. import config, variables
from ..allowed_functions import torch_get_name
from ..device_interface import device_interfaces
from ..exc import unimplemented
from ..guards import GuardBuilder
from ..utils import (
    check_constant_args,
    check_unspec_python_args,
    has_torch_function,
    is_rng_state_getter_or_setter,
    istype,
    product,
    proxy_args_kwargs,
    tensortype_to_dtype,
)
from .base import VariableTracker
from .ctx_manager import (
    AutocastModeVariable,
    NullContextVariable,
    TorchFunctionDisableVariable,
)
from .distributed import is_constant_pg_functions, is_from_local, ProcessGroupVariable
from .higher_order_ops import TorchHigherOrderOperatorVariable
from .lists import ListVariable, TupleVariable
from .torch_function import can_dispatch_torch_function, dispatch_torch_function

log = logging.getLogger(__name__)

# TODO(voz): Maybe rename these later
tensor_dunder_fns = [
    torch.Tensor.__rmatmul__,
    torch.Tensor.__rmod__,
    torch.Tensor.__rpow__,
    torch.Tensor.__rsub__,
    torch.Tensor.__rdiv__,
    torch._C.TensorBase.__radd__,
    torch._C.TensorBase.__rmul__,
    torch._C.TensorBase.__ror__,
    torch._C.TensorBase.__rxor__,
    torch._C.TensorBase.__rand__,
]

torch_special_class_types = (torch._C.Generator,)

REWRITE_OPS_TO_TENSOR_SIZE_METHOD = [
    torch.onnx.operators.shape_as_tensor,
    torch._shape_as_tensor,
]

constant_fold_functions = [
    torch._assert,
    torch._utils._get_device_index,
    torch.cuda.is_available,
    torch.device,
    torch.distributed.is_available,
    torch.finfo,
    torch.get_autocast_gpu_dtype,
    torch.get_default_dtype,
    torch.iinfo,
    torch.is_autocast_cache_enabled,
    torch.is_autocast_cpu_enabled,
    torch.is_autocast_enabled,
    torch.is_complex,
    torch.is_floating_point,
    torch.nn.functional._Reduction.get_enum,
    torch.promote_types,
    torch._C._get_privateuse1_backend_name,
]


if torch.distributed.is_available():
    constant_fold_functions.extend(
        [
            torch.distributed.is_initialized,
            torch.distributed.get_rank,
            torch.distributed.get_world_size,
        ]
    )


# TODO(voz): perhaps a decorator? This is rather readable for now tho, and not a public API.
def remap_as_fn___radd__(*args):
    return torch._C.TensorBase.__radd__(*args)


def remap_as_fn___rmul__(*args):
    return torch._C.TensorBase.__rmul__(*args)


def remap_as_fn___ror__(*args):
    return torch._C.TensorBase.__ror__(*args)


def remap_as_fn___rxor__(*args):
    return torch._C.TensorBase.__rxor__(*args)


def remap_as_fn___rand__(*args):
    return torch._C.TensorBase.__rand__(*args)


tensor_dunder_fns_remap = {
    torch._C.TensorBase.__radd__: remap_as_fn___radd__,
    torch._C.TensorBase.__rmul__: remap_as_fn___rmul__,
    torch._C.TensorBase.__ror__: remap_as_fn___ror__,
    torch._C.TensorBase.__rxor__: remap_as_fn___rxor__,
    torch._C.TensorBase.__rand__: remap_as_fn___rand__,
}


try:
    # Wed need to monkeypatch transformers here, sadly.
    # TODO(voz): Upstream to transformers lib
    import transformers

    def _dynamo_overriden_transformers_eq(self, other):
        if not hasattr(other, "__dict__"):
            return False
        return self.__dict__ == other.__dict__

    transformers.configuration_utils.PretrainedConfig.__eq__ = (
        _dynamo_overriden_transformers_eq
    )
except ImportError:
    pass


err_epilogue = (
    "With the current config, we will graph break "
    "(and fall back to eager-mode PyTorch) on all ops "
    "that have do not have the 'pt2_compliant_tag'. "
    "Please see the following doc for how to mark this op as PT2 compliant "
    "https://docs.google.com/document/d/1W--T6wz8IY8fOI0Vm8BF44PdBgs283QvpelJZWieQWQ"
)


def check_allowed_op(value):
    if not config.only_allow_pt2_compliant_ops:
        return
    if isinstance(value, torch._ops.OpOverload):
        if torch.Tag.pt2_compliant_tag in value.tags:
            return
        unimplemented(
            f"Encountered the torch.ops.OpOverload {value} "
            f"that is not PT2 compliant. " + err_epilogue
        )
    if isinstance(value, torch._ops.OpOverloadPacket):
        overloads = tuple(value.overloads())
        # overloads > 1 is handled when we TorchVariable.call_function.
        # We need to determine which overload to actually go through.
        if len(overloads) == 1:
            op = getattr(value, overloads[0])
            if torch.Tag.pt2_compliant_tag in op.tags:
                return
            unimplemented(
                f"Encountered the torch.ops.OpOverloadPacket {value} "
                f"whose only overload ({op}) is not PT2 compliant. " + err_epilogue
            )


<<<<<<< HEAD
def torch_reconstruct(codegen, value):
    name = torch_get_name(value, f"allowed_fn_{id(value)}")
    unique_var_name = "__" + re.sub(r"[^a-zA-Z0-9_]+", "_", name)
    return codegen.setup_globally_cached(unique_var_name, value, False)


class TorchCtxManagerClassVariable(VariableTracker):
    """Points to a context manager class in torch.* that dynamo has implementations"""

    @classmethod
    def create_with_source(cls, value, source):
        return TorchCtxManagerClassVariable(
            value,
            source=source,
            guards={source.make_guard(GuardBuilder.FUNCTION_MATCH)},
        )

    def __init__(self, value, **kwargs):
        super().__init__(**kwargs)
        self.value = value

    def reconstruct(self, codegen):
        return torch_reconstruct(codegen, self.value)

    def python_type(self):
        return type(self.value)

    def as_python_constant(self):
        return self.value

    def call_function(
        self, tx, args: "List[VariableTracker]", kwargs: "Dict[str, VariableTracker]"
    ) -> "VariableTracker":
        from . import GradModeVariable, InferenceModeVariable, StreamVariable

        options = VariableTracker.propagate(self, args, kwargs.values())

        if self.value is torch.no_grad:
            if len(args) == 1 and isinstance(
                args[0], variables.functions.BaseUserFunctionVariable
            ):
                ctx = GradModeVariable.create(tx, False, initialized=False, **options)
                return ctx.call_function(tx, args, kwargs)
            else:
                return GradModeVariable.create(tx, False, **options)
        elif self.value is torch.enable_grad:
            if len(args) == 1 and isinstance(
                args[0], variables.functions.BaseUserFunctionVariable
            ):
                ctx = GradModeVariable.create(tx, True, initialized=False, **options)
                return ctx.call_function(tx, args, kwargs)
            return GradModeVariable.create(tx, True, **options)
        elif self.value is torch.set_grad_enabled and len(args) == 1:
            return GradModeVariable.create(tx, args[0].as_python_constant(), **options)
        elif self.value is torch.inference_mode:
            return InferenceModeVariable.create(
                tx, args[0].as_python_constant(), **options
            )
        elif inspect.isclass(self.value) and issubclass(self.value, _StreamBase):
            return wrap_fx_proxy_cls(
                StreamVariable,
                tx,
                tx.output.create_proxy(
                    "call_function",
                    self.value,
                    (),
                    {},
                ),
                **options,
            )
        elif self.value in [
            torch.amp.autocast_mode.autocast,
            torch.cuda.amp.autocast,
            torch.cpu.amp.autocast,
        ]:
            return AutocastModeVariable.create(self.value, args, kwargs)
        elif self.value in (
            torch.profiler.profile,
            torch.profiler.record_function,
            torch.autograd.profiler.profile,
            torch.autograd.profiler.record_function,
        ):
            log.warning("Profiler function %s will be ignored", self.value)
            return NullContextVariable(**options)
        elif self.value is torch._C.DisableTorchFunctionSubclass:
            assert not (args or kwargs)
            return TorchFunctionDisableVariable.create(tx, **options)


def check_allowed_overload_packet(packet, node, tx):
    if not config.only_allow_pt2_compliant_ops:
        return
    assert isinstance(packet, torch._ops.OpOverloadPacket)
    args, kwargs = torch._dynamo.utils.get_fake_args_kwargs(node, tx)
    try:
        overload = torch._C._jit_resolve_packet(
            packet._qualified_op_name, *args, **kwargs
        )
    except RuntimeError as e:
        unimplemented(str(e))

    if torch.Tag.pt2_compliant_tag not in getattr(packet, overload).tags:
        unimplemented(
            f"Encountered the torch.ops.OpOverloadPacket {packet} "
            f"which resolves to the overload ({overload}) that is "
            f"not PT2 compliant. " + err_epilogue
        )


class TorchVariable(VariableTracker):
    """Points to a module or method in torch.*"""

    def __init__(self, value, **kwargs):
        super().__init__(**kwargs)
        if (
            isinstance(value, collections.abc.Hashable)
            and value in tensor_dunder_fns_remap
        ):
            value = tensor_dunder_fns_remap[value]

        self.value = value

        # the remainder of this is just optional debug checks
        try:
            self_should_be_none = getattr(self.value, "__self__", None)
        except RuntimeError as e:
            assert "No such operator" in str(e), str(e)
            self_should_be_none = None

        # assert "_ntuple.<locals>.parse" not in str(value)

        if self_should_be_none is None:
            pass
        elif isinstance(self_should_be_none, types.ModuleType):
            # weird ones like torch.nn.functional.avg_pool2d have __self__
            name = self_should_be_none.__name__
            assert re.match(r"^(torch|math)([.]|$)", name), f"__self__ set to {name}"
        elif isinstance(
            self_should_be_none, type(torch._C._get_tracing_state.__self__)
        ):
            # some _C functions have __self__ as a null capsule
            pass
        elif isinstance(self_should_be_none, torch_special_class_types):
            pass
        else:
            raise AssertionError(f"{value} found with __self__ set")

    def __repr__(self):
        return f"TorchVariable({self.value})"

    def call_hasattr(self, tx, name):
        result = hasattr(self.value, name)
        return variables.ConstantVariable.create(result).add_options(self)

    def reconstruct(self, codegen):
        return torch_reconstruct(codegen, self.value)

    def as_proxy(self):
        return self.value

    def python_type(self):
        if isinstance(self.value, (torch.Tensor, torch.nn.Module, torch.device)):
            return type(self.value)
        if isinstance(self.value, type):
            return type
        return super().python_type()

    def as_python_constant(self):
        return self.value

    def can_constant_fold_through(self):
        if self.value in constant_fold_functions:
            return True
        return getattr(self.value, "__module__", None) == "math"

    def call_function(
        self, tx, args: "List[VariableTracker]", kwargs: "Dict[str, VariableTracker]"
    ) -> "VariableTracker":
        from . import (
            ConstantVariable,
            DeterministicAlgorithmsVariable,
            DisabledSavedTensorsHooksVariable,
            GradModeVariable,
            StreamContextVariable,
            SymNodeVariable,
            TensorVariable,
            UserDefinedObjectVariable,
        )

        from .builder import wrap_fx_proxy, wrap_fx_proxy_cls

        constant_args = check_constant_args(args, kwargs)
        unspec_python_args = check_unspec_python_args(args, kwargs)
        options = VariableTracker.propagate(self, args, kwargs.values())
        check_allowed_op(self.value)

        if self.value is torch._functorch.vmap.vmap_impl:
            return TorchHigherOrderOperatorVariable.make(
                self.value,
                source=self.source,
            ).call_function(tx, args, kwargs)
        if self.value is torch.overrides.get_default_nowrap_functions:
            # [Note: __torch_function__] we return empty here because we restrict
            # the set of functions that we trace __torch_function__ on to
            # functions outside of the actual set. Implementing this properly will require implementing
            # some variable types to track and compare tensor getset descriptors
            from .builder import SourcelessBuilder

            return SourcelessBuilder()(
                tx, torch.overrides.get_default_nowrap_functions()
            ).add_options(options)
        elif self.value in config.constant_functions:
            assert not args and not kwargs
            # See: https://github.com/pytorch/pytorch/issues/110765
            if self.value in [
                torch._utils.is_compiling,
                torch._dynamo.external_utils.is_compiling,
            ]:
                tx.mark_inconsistent_side_effects()
            return ConstantVariable.create(
                config.constant_functions[self.value], **options
            )
        elif self.value is torch._functorch.eager_transforms.grad_impl:
            op = TorchHigherOrderOperatorVariable.make(
                self.value,
                source=self.source,
            ).call_function(tx, args, kwargs)
            return op
        elif self.can_constant_fold_through() and (constant_args or unspec_python_args):
            # constant fold
            return ConstantVariable.create(
                self.as_python_constant()(
                    *[x.as_python_constant() for x in args],
                    **{k: v.as_python_constant() for k, v in kwargs.items()},
                ),
                **options,
            )
        elif istype(self.value, type) and issubclass(self.value, torch.nn.Module):
            if self.value is torch.nn.CrossEntropyLoss:
                return self._call_cross_entropy_loss(tx, args, kwargs, options)
            else:
                return variables.UserDefinedClassVariable(
                    self.value, source=self.source, **options
                ).call_function(tx, args, kwargs)
        elif self.value in (torch.is_tensor, torch.overrides.is_tensor_like):
            assert len(args) == 1
            if isinstance(args[0], TensorVariable) or (
                self.value is torch.overrides.is_tensor_like
                and isinstance(args[0], UserDefinedObjectVariable)
                and hasattr(args[0].value, "__torch_function__")
            ):
                return ConstantVariable.create(True, **options)
            else:
                return ConstantVariable.create(False, **options)
        elif self.value in (
            torch.is_floating_point,
            torch.is_complex,
        ):
            input_arg = None
            if args:
                input_arg = args[0]
            else:
                assert "input" in kwargs
                input_arg = kwargs["input"]
            if isinstance(input_arg, TensorVariable) and input_arg.dtype is not None:
                if self.value is torch.is_floating_point:
                    return ConstantVariable.create(
                        input_arg.dtype.is_floating_point, **options
                    )
                elif self.value is torch.is_complex:
                    return ConstantVariable.create(
                        input_arg.dtype.is_complex, **options
                    )
                else:
                    raise AssertionError(f"calling {self.value}")
        elif (
            self.value is torch.numel
            and isinstance(args[0], TensorVariable)
            and args[0].size is not None
        ):
            return ConstantVariable.create(product(args[0].size), **options)
        elif self.value in REWRITE_OPS_TO_TENSOR_SIZE_METHOD:
            assert len(args) == 1
            assert isinstance(args[0], TensorVariable)
            return args[0].call_method(tx, "size", [], {})
        elif self.value in (
            torch.nn.modules.utils._single,
            torch.nn.modules.utils._pair,
            torch.nn.modules.utils._triple,
            torch.nn.modules.utils._quadruple,
            torch.nn.modules.utils._ntuple,
        ):
            return self._call_ntuple(tx, args, kwargs, options)
        elif self.value is torch.is_grad_enabled:
            assert not (args or kwargs)
            return ConstantVariable.create(
                torch.is_grad_enabled(), **options
            ).add_guards(GradModeVariable._guards_singleton)
        elif self.value is torch.use_deterministic_algorithms and len(args) == 1:
            return DeterministicAlgorithmsVariable.create(
                tx, args[0].as_python_constant(), **options
            )
        elif self.value is torch.are_deterministic_algorithms_enabled:
            assert not (args or kwargs)
            return ConstantVariable.create(
                torch.are_deterministic_algorithms_enabled(), **options
            ).add_guards(DeterministicAlgorithmsVariable._guards_singleton)
        elif self.value is torch.autograd.graph.disable_saved_tensors_hooks:
            assert len(args) == 1
            return DisabledSavedTensorsHooksVariable.create(
                tx, args[0].as_python_constant(), **options
            )
        elif self.value is torch._C._is_torch_function_enabled:
            assert not (args or kwargs)
            return ConstantVariable.create(
                tx.output.torch_function_enabled, **options
            ).add_guards(TorchFunctionDisableVariable._guards_singleton)
        elif self.value in (
            torch.overrides.has_torch_function_variadic,
            torch.overrides.has_torch_function_unary,
        ):
            assert not kwargs
            return ConstantVariable.create(
                any(has_torch_function(a) for a in args), **options
            )
        elif any(
            self.value is method
            for method in [
                interface_elem.stream for interface_elem in device_interfaces.values()
            ]
        ):
            assert len(args) == 1
            return StreamContextVariable.create(tx, args[0], **options)
        elif self.value is torch.from_numpy:
            if not config.trace_numpy:
                unimplemented("torch.from_numpy. config.trace_numpy is False")
            if not np:
                unimplemented("torch.from_numpy. NumPy is not available")
            assert len(args) == 1, f"Got arguments {args}"
            assert not kwargs
            t = args[0]
            from .tensor import NumpyNdarrayVariable

            if isinstance(t, NumpyNdarrayVariable):
                # TODO: mark the tensor as non-resizable
                return wrap_fx_proxy_cls(
                    target_cls=TensorVariable,
                    tx=tx,
                    proxy=tx.output.create_proxy(
                        "call_function",
                        torch.detach,
                        *proxy_args_kwargs(args, {}),
                    ),
                    example_value=None,
                    **options,
                )
            else:
                unimplemented(f"torch.from_numpy(<{type(t)}>)")
        elif can_dispatch_torch_function(tx, args, kwargs):
            return dispatch_torch_function(tx, self, args, kwargs)
        elif self.value is torch.autograd._profiler_enabled:
            unimplemented("torch.autograd._profiler_enabled not supported yet")
        elif self.value is torch.jit.annotate:
            assert len(args) == 2
            return args[1]
        elif self.value is torch.backends.cudnn.is_acceptable:
            # is_acceptable(tensor) returns true if
            #   (a) tensor dtype/device are supported by cudnn
            #   (b) cudnn is available
            #   (c) some initialization has completed
            # technically, it depends on some global state from (c) (torch.backends.cudnn.__cudnn_version)
            assert (
                len(args) == 1 or "tensor" in kwargs
            ), "Expect 1 input to cudnn.is_acceptable"
            tensor_variable = args[0] if len(args) > 0 else kwargs["tensor"]
            assert isinstance(
                tensor_variable, TensorVariable
            ), "Expect input to cudnn.is_acceptable to be a tensor"
            tensor_inp = torch.tensor(
                0, dtype=tensor_variable.dtype, device=tensor_variable.device
            )
            return ConstantVariable.create(
                torch.backends.cudnn.is_acceptable(tensor_inp), **options
            )
        elif self.value is torch.nn.Parameter:
            # https://github.com/pytorch/pytorch/issues/99569
            unimplemented("torch.nn.Parameter not supported")
        elif is_rng_state_getter_or_setter(self.value):
            # We graph break on RNG state setters or getters like
            # `torch.get_rng_state` or `torch.set_rng_state`. These functions
            # are not aten operations and therefore they are completely ignored
            # by the AOT dispatcher. As a result, the AOT graph does not have
            # these setter or getter functions, producing an incorrect graph
            # when it comes to rng states.
            unimplemented(f"RNG state getter/setter function - {self.value}")
        elif self.value is torch.manual_seed:
            # https://github.com/pytorch/pytorch/issues/107187
            unimplemented("torch.manual_seed not supported")
        elif (
            self.value == torch.numel
            and len(args) == 1
            and isinstance(args[0], TensorVariable)
            and len(kwargs) == 0
        ):
            # TODO(voz): This is rewritten as a call_method because
            # torch.numel(x) w/ sym shapes raises a RuntimeError and x.numel() does not
            return wrap_fx_proxy(
                tx=tx,
                proxy=tx.output.create_proxy(
                    "call_method",
                    "numel",
                    *proxy_args_kwargs(args, kwargs),
                ),
                **options,
            )
        elif (
            self.value is torch.ops.aten.sym_size
            and len(args) == 2
            and len(kwargs) == 0
            and isinstance(args[0], TensorVariable)
        ):
            # we see this when retracing already traced code
            return args[0].call_method(tx, "size", [args[1]], {})
        elif (
            self.value is torch.ops.aten.sym_stride
            and len(args) == 2
            and len(kwargs) == 0
            and isinstance(args[0], TensorVariable)
        ):
            return args[0].call_method(tx, "stride", [args[1]], {})
        elif (
            self.value == torch.addcdiv
            and len(args) == 3
            and "value" in kwargs
            and len(kwargs) == 1
        ):
            # decompose addcdiv into constituent ops, prevents a graph break due to converting
            # value to a scalar
            result = TorchVariable(torch.div, **options).call_function(tx, args[1:], {})
            result = TorchVariable(torch.mul, **options).call_function(
                tx, [result, kwargs["value"]], {}
            )
            return TorchVariable(torch.add, **options).call_function(
                tx, [args[0], result], {}
            )
        elif is_constant_pg_functions(self.value):
            # becuase the input is a "ProcessGroupVariable", we'll be guarding on its
            # ID_MATCH based on how it was constructed.

            # We desugar it at trace-time into ranks by directly calling util
            # bake the result into the trace
            assert len(args) == 1, "Expected one arg (pg)"
            assert isinstance(args[0], ProcessGroupVariable)

            invocation_result = self.value(args[0].as_python_constant())
            # Note - while we *could* cook up sources around invocations, like a FunctionSource
            # the space of invoking functions in the middle of the guard chain is very iffy. As such,
            # guard propagation via options is the best we can do.
            from .builder import SourcelessBuilder

            return SourcelessBuilder()(tx, invocation_result).add_options(options)
        elif is_from_local(self.value):
            # rewrite non-primitive args/kwargs to be included in the on-the-fly prim function
            # and rewrite args to have only proxyable args, then insert call_function
            args_as_value = [x.as_python_constant() for x in args[1:]]
            kwargs_as_value = {k: v.as_python_constant() for k, v in kwargs.items()}

            def fn_with_prim_types(x):
                return self.value(x, *args_as_value, **kwargs_as_value)

            # attach the same function name for better debugging
            fn_with_prim_types.__name__ = "prim " + self.value.__name__

            return wrap_fx_proxy(
                tx=tx,
                proxy=tx.output.create_proxy(
                    "call_function",
                    fn_with_prim_types,
                    *proxy_args_kwargs([args[0]], {}),
                ),
                **options,
            )
        elif self.value == torch.nn.init._calculate_correct_fan:
            return UserFunctionVariable(
                torch.nn.init._calculate_correct_fan, **options
            ).call_function(tx, args, {})
        elif self.value is torch.nn.utils.rnn.pack_padded_sequence:
            unimplemented("workaround https://github.com/pytorch/pytorch/issues/93501")
        elif isinstance(self.value, types.ModuleType):
            unimplemented("TypeError(\"'module' object is not callable\")")
        else:
            any_symints_or_symfloats = any(isinstance(x, SymNodeVariable) for x in args)
            all_ints_or_floats = all(
                isinstance(x, (variables.ConstantVariable, variables.SymNodeVariable))
                for x in args
            )
            bin_ops = {"add", "sub", "mul", "div", "sqrt"}
            if (
                getattr(self.value, "__module__", "") == "torch"
                and self.value.__name__ in bin_ops
                and any_symints_or_symfloats
                and all_ints_or_floats
            ):
                msg = f"""\
Calling {str(self.value)} on only torch.SymInt arguments is not yet supported.
To support this behavior, we need to allow const-propping tensors that store symint data.
For now, dynamo will explicitly graph break when it encounters user code with this behavior.
"""
                log.warning(msg)
                raise unimplemented(msg)
            # Handle sth like torch.LongTensor(list(np.int64, np.int64, ...)),
            # as FX symbolic trace doesn't support numpy int/float as base types.
            if (
                np
                and self.value in tensortype_to_dtype
                and len(args) == 1
                and isinstance(args[0], ListVariable)
                and args[0].is_python_constant()
            ):
                for x in args[0].items:
                    if isinstance(x.value, np.generic):
                        x.value = x.value.item()

            # TODO(voz): Replace w/ dynamic shape rewrite table.
            # Ideally, we would be able to do this at ctor time, but alas we need a combination
            # of value + args to determine this.
            fn_ = self.value
            if any(isinstance(x, SymNodeVariable) for x in args):
                if self.value == math.sqrt:
                    from torch.fx.experimental.sym_node import sym_sqrt

                    fn_ = sym_sqrt

            if fn_ is torch.tensor:

                def check_any_unspec(x):
                    # NB: This includes UnspecializedPythonVariable
                    if isinstance(x, (TensorVariable, SymNodeVariable)):
                        return True
                    elif isinstance(x, ListVariable):
                        return any(check_any_unspec(y) for y in x.items)
                    # TODO: there maybe other recursive structures you need to
                    # check
                    else:
                        return False

                data_arg = None
                if args:
                    data_arg = args[0]
                elif "data" in kwargs:
                    data_arg = kwargs["data"]

                # NB: OK to pass torch.tensor(tensor), this will trace fine
                if not isinstance(data_arg, TensorVariable) and check_any_unspec(
                    data_arg
                ):
                    # This is slower and less canonical, so only use it if we
                    # have to
                    fn_ = torch._refs.tensor

            proxy = tx.output.create_proxy(
                "call_function",
                fn_,
                *proxy_args_kwargs(args, kwargs),
            )
            if isinstance(fn_, torch._ops.OpOverloadPacket):
                check_allowed_overload_packet(fn_, proxy.node, tx)

            tensor_variable = wrap_fx_proxy(
                tx=tx,
                **options,
                proxy=proxy,
            )

            if "out" in kwargs and not (
                isinstance(kwargs["out"], variables.ConstantVariable)
                and kwargs["out"].as_python_constant() is None
            ):
                # out variants of torch operators like torch.sort and
                # torch.sigmoid mutate the tensors in the out field. Track such
                # tensors and rewrite the symbolic locals.
                if isinstance(tensor_variable, TupleVariable):
                    assert isinstance(kwargs["out"], (TupleVariable, ListVariable))
                    output_tensor_names = [
                        tx.find_symbolic_locals_name(x) for x in kwargs["out"].items
                    ]
                    for idx, name in enumerate(output_tensor_names):
                        if name in tx.symbolic_locals:
                            tx.symbolic_locals[name] = tensor_variable.items[idx]
                elif isinstance(tensor_variable, TensorVariable):
                    assert isinstance(kwargs["out"], TensorVariable)
                    if (
                        kwargs["out"].source
                        and kwargs["out"] in tx.output.graphargs
                        and kwargs["out"].size != tensor_variable.size
                    ):
                        # It's hard to get out variants with resizing on graph inputs work
                        # properly across dynamo/aot/inductor, just fall back.
                        unimplemented("out variants with resizing on graph inputs")
                    name = tx.find_symbolic_locals_name(kwargs["out"])
                    if name in tx.symbolic_locals:
                        tx.symbolic_locals[name] = tensor_variable
                else:
                    unimplemented(f"out variant of {type(kwargs['out'])}")

            return tensor_variable

    def _call_cross_entropy_loss(self, tx, args, kwargs, options):
        """
        functional: input, target, weight=None, size_average=None, ignore_index=- 100, reduce=None, reduction='mean',
        label_smoothing=0.0

        non functional ctor: weight=None, size_average=None, ignore_index=- 100, reduce=None, reduction='mean',
        label_smoothing=0.0

        non functional loss call: input, target, optional_output
        """
        from . import ConstantVariable

        def normalize_args(
            weight=ConstantVariable.create(None),
            size_average=ConstantVariable.create(None),
            ignore_index=ConstantVariable.create(-100),
            reduce=ConstantVariable.create(None),
            reduction=ConstantVariable.create("mean"),
            label_smoothing=ConstantVariable.create(0.0),
        ):
            return (
                weight,
                size_average,
                ignore_index,
                reduce,
                reduction,
                label_smoothing,
            )

        (
            weight,
            size_average,
            ignore_index,
            reduce_arg,
            reduction,
            label_smoothing,
        ) = normalize_args(*args, **kwargs)

        def fake_cross_entropy_loss(input, target):
            from .builder import wrap_fx_proxy

            return wrap_fx_proxy(
                tx=tx,
                proxy=tx.output.create_proxy(
                    "call_function",
                    torch.nn.functional.cross_entropy,
                    *proxy_args_kwargs(
                        [
                            input,
                            target,
                            weight,
                            size_average,
                            ignore_index,
                            reduce_arg,
                            reduction,
                            label_smoothing,
                        ],
                        {},
                    ),
                ),
                **VariableTracker.propagate(
                    [
                        self,
                        weight,
                        size_average,
                        ignore_index,
                        reduce_arg,
                        reduction,
                        label_smoothing,
                        input,
                        target,
                    ]
                ),
            )

        return variables.LambdaVariable(fake_cross_entropy_loss, **options)

    def _call_ntuple(self, tx, args, kwargs, options):
        """inline behavior of torch.nn.modules.utils._ntuple"""
        if self.value is torch.nn.modules.utils._ntuple:
            count = args[0].as_python_constant()
        else:
            count = self.value.__closure__[0].cell_contents
        assert isinstance(count, int)

        def handle_ntuple(value):
            if value.has_unpack_var_sequence(tx):
                return variables.TupleVariable(
                    list(value.unpack_var_sequence(tx)),
                    **VariableTracker.propagate(self, value, args, kwargs.values()),
                )
            elif value.is_python_constant():
                # constant prop through it
                return variables.ConstantVariable.create(
                    torch.nn.modules.utils._ntuple(count)(value.as_python_constant()),
                    **VariableTracker.propagate(self, value, args, kwargs.values()),
                )
            else:
                unimplemented(f"torch.nn.modules.utils._ntuple({value})")

        if self.value is torch.nn.modules.utils._ntuple:
            return variables.LambdaVariable(handle_ntuple, **options)
        else:
            return handle_ntuple(args[0])<|MERGE_RESOLUTION|>--- conflicted
+++ resolved
@@ -148,40 +148,6 @@
     pass
 
 
-err_epilogue = (
-    "With the current config, we will graph break "
-    "(and fall back to eager-mode PyTorch) on all ops "
-    "that have do not have the 'pt2_compliant_tag'. "
-    "Please see the following doc for how to mark this op as PT2 compliant "
-    "https://docs.google.com/document/d/1W--T6wz8IY8fOI0Vm8BF44PdBgs283QvpelJZWieQWQ"
-)
-
-
-def check_allowed_op(value):
-    if not config.only_allow_pt2_compliant_ops:
-        return
-    if isinstance(value, torch._ops.OpOverload):
-        if torch.Tag.pt2_compliant_tag in value.tags:
-            return
-        unimplemented(
-            f"Encountered the torch.ops.OpOverload {value} "
-            f"that is not PT2 compliant. " + err_epilogue
-        )
-    if isinstance(value, torch._ops.OpOverloadPacket):
-        overloads = tuple(value.overloads())
-        # overloads > 1 is handled when we TorchVariable.call_function.
-        # We need to determine which overload to actually go through.
-        if len(overloads) == 1:
-            op = getattr(value, overloads[0])
-            if torch.Tag.pt2_compliant_tag in op.tags:
-                return
-            unimplemented(
-                f"Encountered the torch.ops.OpOverloadPacket {value} "
-                f"whose only overload ({op}) is not PT2 compliant. " + err_epilogue
-            )
-
-
-<<<<<<< HEAD
 def torch_reconstruct(codegen, value):
     name = torch_get_name(value, f"allowed_fn_{id(value)}")
     unique_var_name = "__" + re.sub(r"[^a-zA-Z0-9_]+", "_", name)
@@ -271,26 +237,6 @@
             return TorchFunctionDisableVariable.create(tx, **options)
 
 
-def check_allowed_overload_packet(packet, node, tx):
-    if not config.only_allow_pt2_compliant_ops:
-        return
-    assert isinstance(packet, torch._ops.OpOverloadPacket)
-    args, kwargs = torch._dynamo.utils.get_fake_args_kwargs(node, tx)
-    try:
-        overload = torch._C._jit_resolve_packet(
-            packet._qualified_op_name, *args, **kwargs
-        )
-    except RuntimeError as e:
-        unimplemented(str(e))
-
-    if torch.Tag.pt2_compliant_tag not in getattr(packet, overload).tags:
-        unimplemented(
-            f"Encountered the torch.ops.OpOverloadPacket {packet} "
-            f"which resolves to the overload ({overload}) that is "
-            f"not PT2 compliant. " + err_epilogue
-        )
-
-
 class TorchVariable(VariableTracker):
     """Points to a module or method in torch.*"""
 
@@ -376,7 +322,6 @@
         constant_args = check_constant_args(args, kwargs)
         unspec_python_args = check_unspec_python_args(args, kwargs)
         options = VariableTracker.propagate(self, args, kwargs.values())
-        check_allowed_op(self.value)
 
         if self.value is torch._functorch.vmap.vmap_impl:
             return TorchHigherOrderOperatorVariable.make(
@@ -742,18 +687,14 @@
                     # have to
                     fn_ = torch._refs.tensor
 
-            proxy = tx.output.create_proxy(
-                "call_function",
-                fn_,
-                *proxy_args_kwargs(args, kwargs),
-            )
-            if isinstance(fn_, torch._ops.OpOverloadPacket):
-                check_allowed_overload_packet(fn_, proxy.node, tx)
-
             tensor_variable = wrap_fx_proxy(
                 tx=tx,
+                proxy=tx.output.create_proxy(
+                    "call_function",
+                    fn_,
+                    *proxy_args_kwargs(args, kwargs),
+                ),
                 **options,
-                proxy=proxy,
             )
 
             if "out" in kwargs and not (
