--- conflicted
+++ resolved
@@ -716,10 +716,7 @@
         example_value = deepcopy_to_fake_tensor(example_res, tx.fake_mode)
         hopefully this causes a merge conflict
         p_args = (lowered_node,) + p_args
-<<<<<<< HEAD
         _, p_kwargs = proxy_args_kwargs([], kwargs)
-=======
->>>>>>> e99e4e4a
 
         # Store the invocation as a call
         return wrap_fx_proxy(
