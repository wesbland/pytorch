import collections
import functools
import inspect
import itertools
import operator
import sys
import types
from typing import Dict, List

import torch._C
import torch._numpy as tnp
from .. import config, polyfill, variables
from ..bytecode_transformation import create_call_function, create_instruction
from ..exc import unimplemented
from ..guards import GuardBuilder, install_guard
from ..source import AttrSource, GetItemSource, ODictGetItemSource, TypeSource
from ..utils import (
    check_constant_args,
    identity,
    is_tensor_base_attr_getter,
    proxy_args_kwargs,
)
from .base import MutableLocal, VariableTracker
from .dicts import DefaultDictVariable
from .functions import (
    NestedUserFunctionVariable,
    UserFunctionVariable,
    UserMethodVariable,
)
from .user_defined import UserDefinedObjectVariable


class SuperVariable(VariableTracker):
    def __init__(self, typevar, objvar=None, specialized=False, **kwargs):
        super().__init__(**kwargs)
        self.typevar = typevar
        self.objvar = objvar
        self.specialized = specialized  # directly get attr from self.typevar if true

    def reconstruct(self, codegen):
        codegen(variables.BuiltinVariable(super))
        codegen(self.typevar)
        if self.objvar is not None:
            codegen(self.objvar)
            return create_call_function(2, True)
        else:
            return create_call_function(1, True)

    def _resolved_getattr_and_source(self, tx, name):
        assert self.objvar, "1-arg super not implemented"
        if self.specialized:
            return getattr(self.typevar.as_python_constant(), name)
        search_type = self.typevar.as_python_constant()

        # We default to the python type of the object. However, if this is
        # a `type` or subclass of `type`, then the original object represents
        # the user defined type.
        type_to_use = self.objvar.python_type()
        type_to_use_source = (
            TypeSource(self.objvar.source) if self.objvar.source else None
        )
        if issubclass(type_to_use, type):
            type_to_use = self.objvar.value
            type_to_use_source = self.objvar.source

        source = None
        if self.objvar.source is not None:
            # Walk the mro tuple to find out the actual class where the
            # attribute resides.
            search_mro = type_to_use.__mro__
            start_index = search_mro.index(search_type) + 1
            for index in range(start_index, len(search_mro)):
                if hasattr(search_mro[index], name):
                    # Equivalent of something like type(L['self']).__mro__[1].attr_name
                    source = AttrSource(
                        GetItemSource(AttrSource(type_to_use_source, "__mro__"), index),
                        name,
                    )
                    break

        # TODO(jansel): there is a small chance this could trigger user code, prevent that
        return getattr(super(search_type, type_to_use), name), source

    def var_getattr(self, tx, name: str) -> "VariableTracker":
        # Check if getattr is a constant. If not, delay the actual work by
        # wrapping the result in GetAttrVariable. Mostly super is called with a
        # method, so most of the work is delayed to call_function.
        #
        # We could have just implemented a const_getattr. However, super is
        # special when it comes to finding sources. Compared to other VTs, super
        # requires the attr name to walk the mro and find the actual source (and
        # not just AttrSource).
        value, source = self._resolved_getattr_and_source(self, name)
        if not variables.ConstantVariable.is_literal(value):
            return GetAttrVariable(self, name)
        if source:
            install_guard(source.make_guard(GuardBuilder.CONSTANT_MATCH))
            return variables.ConstantVariable.create(value, source=source)
        return variables.ConstantVariable.create(value)

    def call_method(
        self,
        tx,
        name,
        args: "List[VariableTracker]",
        kwargs: "Dict[str, VariableTracker]",
    ) -> "VariableTracker":
        inner_fn, source = self._resolved_getattr_and_source(self, name)

        # This variable is True when it corresponds to user code such as
        #
        #   super().__torch_function__(...)
        #
        # and the super().__torch_function__ attribute resolves
        # to torch.Tensor.__torch_function__.
        is_original_tensor_torch_function = (
            name == "__torch_function__"
            # for now, only support one level of inheritance
            and len(self.objvar.value.__mro__) > 1
            and self.objvar.value.__mro__[1] == torch.Tensor
        )
        if is_original_tensor_torch_function:
            # Instead of tracing inside torch.Tensor.__torch_function__,
            # record the `call_function` or `call_method` call into the graph.
            from . import ConstantVariable, ConstDictVariable, TorchVariable
            from .builder import wrap_fx_proxy

            original_torch_or_getattr_variable = args[0]
            new_args = args[2].items
<<<<<<< HEAD
            new_kwargs = args[3].items
=======
            # TODO (mlazos): this is a hack to handle kwargs properly for a test
            # we assume that kwargs is either a dict or None.
            # Rather than inserting the base torch function impl into the graph
            # we should trace it properly. We should be able to remove all of this
            # code starting from "is_original_tensor_torch_function" above.
            if not isinstance(args[3], ConstantVariable):
                new_kwargs = args[3].items
                options = VariableTracker.propagate(self, new_args, new_kwargs)
            else:
                new_kwargs = ConstDictVariable(dict(), dict).items
                options = VariableTracker.propagate(self, new_args, [args[3]])
>>>>>>> 6e146a9c
            # Disable __torch_function__ here to prevent the clone of the
            # example tensor from going into the override.
            with torch._C.DisableTorchFunctionSubclass():
                if isinstance(args[0], TorchVariable):
                    return wrap_fx_proxy(
                        tx=tx,
                        proxy=tx.output.create_proxy(
                            "call_function",
                            original_torch_or_getattr_variable.value,
                            *proxy_args_kwargs(new_args, new_kwargs),
                        ),
                    )
                elif isinstance(args[0], GetAttrVariable):
                    return wrap_fx_proxy(
                        tx=tx,
                        proxy=tx.output.create_proxy(
                            "call_method",
                            original_torch_or_getattr_variable.name,
                            *proxy_args_kwargs(new_args, new_kwargs),
                        ),
                    )
                else:
                    unimplemented(
                        f"GetAttrVariable.call_function original __torch_function__ {args}"
                    )
        elif inner_fn is object.__init__:
            return LambdaVariable(identity)
        elif inner_fn is torch.nn.Module.__init__:
            objvar = self.objvar
            from ..side_effects import AttributeMutationNew

            if (
                isinstance(objvar, variables.UserDefinedObjectVariable)
                and isinstance(objvar.mutable_local, AttributeMutationNew)
                and not (args or kwargs)
            ):
                tx.output.side_effects.store_attr(
                    objvar,
                    "__call_nn_module_init",
                    variables.ConstantVariable.create(True),
                )
                return variables.ConstantVariable.create(None)
            else:
                unimplemented("super() nn.Module.__init__")
        elif isinstance(inner_fn, types.FunctionType):
            return variables.UserFunctionVariable(
                inner_fn, source=source
            ).call_function(tx, [self.objvar] + args, kwargs)
        elif isinstance(inner_fn, types.MethodType):
            return variables.UserMethodVariable(
                inner_fn.__func__, self.objvar, source=source
            ).call_function(tx, args, kwargs)
        elif (
            inner_fn is collections.OrderedDict.__getitem__
            and isinstance(self.objvar, variables.UserDefinedObjectVariable)
            and self.objvar.source
            and len(args) == 1
            and len(kwargs) == 0
            and args[0].is_python_constant()
        ):
            from .builder import VariableBuilder

            key = args[0].as_python_constant()
            return VariableBuilder(tx, ODictGetItemSource(self.objvar.source, key))(
                collections.OrderedDict.__getitem__(self.objvar.value, key)
            )
        elif (
            inner_fn in (collections.OrderedDict.__setitem__, object.__setattr__)
            and isinstance(self.objvar, variables.CustomizedDictVariable)
            and args
            and variables.ConstDictVariable.is_valid_key(args[0])
            and self.objvar.mutable_local
        ):
            assert not kwargs and len(args) == 2
            k = variables.ConstDictVariable.get_key(args[0])

            newval = collections.OrderedDict(self.objvar.items)
            newval[k] = args[1]

            new_rec_contains = self.objvar.recursively_contains.union(
                args[1].recursively_contains
            )
            if args[1].mutable_local is not None:
                new_rec_contains.add(args[1].mutable_local)

            return tx.replace_all(
                self.objvar,
                self.objvar.modifed(newval, new_rec_contains),
            )
        else:
            unimplemented(f"non-function or method super: {inner_fn}")


class UnknownVariable(VariableTracker):
    """
    It could be anything!
    """


class DelayGraphBreakVariable(UnknownVariable):
    """
    Used to insert a dummy variable in the stack to do the graph break at CALL_FUNCTION.
    """


class ComptimeVariable(VariableTracker):
    """
    This variable is special, it lets you execute arbitrary code at
    Dynamo compile time
    """

    def reconstruct(self, codegen):
        raise NotImplementedError("comptime is special form")

    def var_getattr(self, tx, name: str) -> "VariableTracker":
        from ..comptime import comptime

        # To support the comptime.print_graph convenience accessors
        from .functions import UserFunctionVariable

        return UserFunctionVariable(
            getattr(comptime, name), source=AttrSource(self.source, name)
        )

    def call_function(
        self, tx, args: "List[VariableTracker]", kwargs: "Dict[str, VariableTracker]"
    ) -> "VariableTracker":
        from ..comptime import ComptimeContext

        # TODO: support an expression form as well

        assert not kwargs
        assert len(args) == 1
        fn = args[0]
        if isinstance(fn, UserFunctionVariable):
            fn.get_function()(ComptimeContext(tx))
        elif isinstance(fn, NestedUserFunctionVariable):
            # We have to manually bind the freevars ourselves
            code = fn.get_code()
            assert not fn.closure, (
                "comptime function must not have free variables, "
                f"but these variables were free: {code.co_freevars}"
            )
            func = types.FunctionType(
                code,
                fn.f_globals,
                fn.fn_name.as_python_constant(),
                tuple(fn.defaults.items) if fn.defaults else None,
                # We could automatically promote free variables into
                # ComptimeVar but this is confusing if you access
                # a free variable that we actually DO have the runtime
                # value for
                # tuple(make_cell(ComptimeVar(i)) for i in fn.closure.items)
                tuple(),
            )
            func(ComptimeContext(tx))
        else:
            raise RuntimeError(f"unsupported argument to comptime: {type(fn)}")

        return variables.ConstantVariable.create(None)


class ClosureVariable(UnknownVariable):
    def __init__(self, name, **kwargs):
        super().__init__(**kwargs)
        self.name = name

    def reconstruct(self, codegen):
        return [codegen.create_load_closure(self.name)]


# closure variable created by an inlined function
class InlinedClosureVariable(UnknownVariable):
    def __init__(self, name, **kwargs):
        super().__init__(**kwargs)
        self.name = name

    def reconstruct(self, codegen):
        return [codegen.create_load_closure(self.name)]


class NewCellVariable(VariableTracker):
    def __init__(self, **kwargs):
        super().__init__(**kwargs)


class NewGlobalVariable(VariableTracker):
    def __init__(self, **kwargs):
        super().__init__(**kwargs)


class InspectSignatureVariable(VariableTracker):
    """represents inspect.signature(...)"""

    @staticmethod
    def create(callable, **kwargs):
        if kwargs:
            unimplemented(f"inspect.signature with {kwargs}")
        return InspectSignatureVariable(callable)

    def __init__(self, inspected, **kwargs):
        super().__init__(**kwargs)
        self.inspected = inspected


def produce_trampoline_autograd_fwd(fn_cls):
    def trampoline_autograd_fwd(*args, **kwargs):
        return fn_cls.forward(*args, **kwargs)

    trampoline_autograd_fwd._origin = produce_trampoline_autograd_fwd
    return trampoline_autograd_fwd


def produce_trampoline_autograd_bwd(fn_cls):
    def trampoline_autograd_bwd(*args, **kwargs):
        return fn_cls.backward(*args, **kwargs)

    trampoline_autograd_bwd._origin = produce_trampoline_autograd_bwd
    return trampoline_autograd_bwd


def produce_trampoline_autograd_apply(fn_cls):
    def trampoline_autograd_apply(*args, **kwargs):
        return fn_cls.apply(*args, **kwargs)

    trampoline_autograd_apply._origin = produce_trampoline_autograd_apply
    return trampoline_autograd_apply


class AutogradFunctionVariable(VariableTracker):
    """represents a torch.autograd.Function subclass"""

    def __init__(self, fn_cls, **kwargs):
        super().__init__(**kwargs)
        self.fn_cls = fn_cls

    def call_apply(self, tx, args, kwargs):
        requires_grad = False

        def visit(node):
            nonlocal requires_grad
            if isinstance(node, variables.TensorVariable):
                if node.requires_grad is not False:
                    requires_grad = True
            if isinstance(node, variables.NNModuleVariable):
                if node.is_training(tx):
                    requires_grad = True
            return node

        VariableTracker.apply(visit, (args, kwargs))

        ctx = AutogradFunctionContextVariable.create(tx)
        args = [ctx, *args]

        if (
            requires_grad
            and torch.is_grad_enabled()
            and config.capture_autograd_function
        ):
            # Note - this is the same check used in autograd/function.py, except inverted.
            # If we want to support functorch transforms here, we will need to enable this.
            if (
                self.fn_cls.setup_context
                != torch.autograd.function._SingleLevelFunction.setup_context
            ):
                unimplemented(
                    "NYI - autograd.Function with custom setup_context method"
                )

            vjp_fn = self.fn_cls.vjp  # type: ignore[attr-defined]
            if vjp_fn is not torch.autograd.Function.vjp:
                unimplemented("NYI - User defind vjp")

            jvp_fn = self.fn_cls.jvp  # type: ignore[attr-defined]
            if jvp_fn is not torch.autograd.Function.jvp:
                unimplemented("NYI - User defind jvp")

            from .higher_order_ops import (
                safe_or_raise_always_restore,
                TorchHigherOrderOperatorVariable,
            )

            trampoline_autograd_apply = produce_trampoline_autograd_apply(self.fn_cls)
            trampoline_autograd_fwd = produce_trampoline_autograd_fwd(self.fn_cls)
            trampoline_autograd_bwd = produce_trampoline_autograd_bwd(self.fn_cls)

            # NOTE [On Tracing autograd.Function w/ grad]
            # The complex system described here revolves around the soundness evaluation of an autograd.Function in
            # PyTorch. The system follows a well-defined strategy for tracing, which involves three key steps: tracing
            # forward, tracing backward, and if both are sound the potential recording of an "apply" operation into the
            # graph.We trace forward, and evaluate soundness. Soundness, in this context, refers to the absence of side
            # effects, the avoidance of lifting new arguments into the trace, the production of a single tensor output,
            # and a limited input scope confined to contexts, tensors, and constants. If the forward trace is sound,
            # we install any guards accumulated from tracing. If not, we graph break. We trace backward, and evaluate
            # for soundness, same as forward, except with more strictness. We enable a strict mode on the tx, and
            # reject certain ops when running under this strict mode. If the backward trace is sound, we discard the
            # trace by restoring. Otherwise, we raise.

            # if both the forward and backward traces are sound, we write the autograd function’s apply into the graph.

            # For tracing forward and backward, we use UserFunctionVariable. Although it does not directly contribute
            # to soundness evaluation, it plus a  GlobalSource makes sure we can produce valid guards,
            # and that we can inline properly here. Inlining is required in order to be able to ensure that the
            # soundness evaluation works as described above.
            graph_checkpoint, checkpoint = tx.output.graph, tx.copy_graphstate()

            module_source = AttrSource(
                tx.import_source(self.fn_cls.__module__), self.fn_cls.__name__
            )
            fwd_bwd_tracer = torch._dynamo.output_graph.SubgraphTracer(
                tx.output,
                parent=tx.output.current_tracer,
                source_target="autograd.Function",
            )
            higher_order_autograd_fn = TorchHigherOrderOperatorVariable.make(
                trampoline_autograd_fwd,
                source=AttrSource(module_source, "forward"),
                fwd_bwd_tracer=fwd_bwd_tracer,
            )
            speculated_fwd_result = higher_order_autograd_fn.call_function(
                tx, args, kwargs
            )

            bwd_args = [ctx, speculated_fwd_result]
            safe_or_raise_always_restore(
                tx,
                graph_checkpoint,
                checkpoint,
                TorchHigherOrderOperatorVariable.make(
                    trampoline_autograd_bwd,
                    source=AttrSource(module_source, "backward"),
                    fwd_bwd_tracer=fwd_bwd_tracer,
                ),
                bwd_args,
            )
            # If fwd and backward are sound, we want apply in the graph.
            # And we don't want backwards for the obvious reasons.
            args = args[1:]
            return TorchHigherOrderOperatorVariable.make(
                trampoline_autograd_apply,
                fwd_bwd_tracer=None,
            ).call_function(tx, args, kwargs)

        source = AttrSource(AttrSource(self.source, "__class__"), "forward")
        fn = self.fn_cls.forward
        if isinstance(fn, types.FunctionType):
            return variables.UserFunctionVariable(fn, source=source).call_function(
                tx, args, kwargs
            )
        elif isinstance(fn, types.MethodType):
            return variables.UserMethodVariable(
                fn.__func__,
                variables.UserDefinedClassVariable(self.fn_cls),
                source=source,
            ).call_function(tx, args, kwargs)
        else:
            unimplemented(
                f"non-function or method in subclass of torch.autograd.Function: {fn}"
            )

    def call_function(self, tx, args, kwargs):
        # TODO(jansel): BUG! the source here seems wrong, I believe it should just be None
        return AutogradFunctionVariable(self.fn_cls, source=self.source)

    def call_method(
        self,
        tx,
        name,
        args: "List[VariableTracker]",
        kwargs: "Dict[str, VariableTracker]",
    ):
        if name == "apply":
            return self.call_apply(tx, args, kwargs)
        elif name == "backward":
            with tx.strict_translation_mode():
                if isinstance(self.fn_cls.backward, types.FunctionType):
                    backward = UserFunctionVariable(self.fn_cls.backward)
                elif isinstance(self.fn_cls.backward, types.MethodType):
                    backward = UserMethodVariable(
                        self.fn_cls.backward.__func__,
                        variables.UserDefinedClassVariable(self.fn_cls),
                    )
                    args = [backward.obj] + args
                else:
                    unimplemented(
                        f"backward is a non-function or method: {self.fn_cls.backward}"
                    )

                return tx.inline_call(tx, backward, args, kwargs)

        elif name == "forward":
            if isinstance(self.fn_cls.forward, types.FunctionType):
                forward = UserFunctionVariable(self.fn_cls.forward)
            elif isinstance(self.fn_cls.forward, types.MethodType):
                forward = UserMethodVariable(
                    self.fn_cls.forward.__func__,
                    variables.UserDefinedClassVariable(self.fn_cls),
                )
                args = [forward.obj] + args
            else:
                unimplemented(
                    f"forward is a non-function or method: {self.fn_cls.forward}"
                )

            return tx.inline_call(tx, forward, args, kwargs)

        else:
            unimplemented(f"Unsupported method: {name}")


class AutogradFunctionContextVariable(UserDefinedObjectVariable):
    """
    Tracks an autograd.Function() context using mutation tracking in side_effects.py
    """

    def __init__(self, value, value_type=None, inference=False, **kwargs):
        saved_tensors = kwargs.pop("_saved_tensors", [])
        super().__init__(value=value, value_type=value_type, **kwargs)
        self._saved_tensors = saved_tensors
        self.inference = inference

    @staticmethod
    def create(tx):
        out = tx.output.side_effects.track_object_new(
            None,
            torch.autograd.function.FunctionCtx,
            functools.partial(AutogradFunctionContextVariable, inference=True),
            {},
        )
        proxy = tx.output.create_proxy(
            "call_function", torch.autograd.function.FunctionCtx, tuple(), {}
        )
        proxy.node.meta["example_value"] = out.value

        out.proxy = proxy
        return out

    def as_proxy(self):
        return self.proxy

    def call_method(
        self,
        tx,
        name,
        args: "List[VariableTracker]",
        kwargs: "Dict[str, VariableTracker]",
    ) -> "VariableTracker":
        if name != "save_for_backward":
            unimplemented(f"autograd.Function context method: {name}")

        if not self.inference:
            assert self.source and not kwargs
            tx.output.side_effects.track_save_for_backward(self, args)

        if not hasattr(self, "_saved_tensors"):
            self._saved_tensors = []
        for arg in args:
            # as_proxy can return constant values or other non proxy values
            if isinstance(arg.as_proxy(), torch.fx.Proxy):
                arg.as_proxy().node.meta["saved_tensor_marked"] = True
            self._saved_tensors.append(arg)
        return variables.ConstantVariable.create(None)

    def var_getattr(self, tx, name):
        if name == "save_for_backward":
            return LambdaVariable(
                lambda *args, **kwargs: self.call_method(tx, name, args, kwargs)
            )
        if name == "saved_tensors":
            return variables.TupleVariable(list(self._saved_tensors))
        return super().var_getattr(tx, name)


class LambdaVariable(VariableTracker):
    def __init__(self, fn, **kwargs):
        super().__init__(**kwargs)
        self.fn = fn

    def call_function(
        self, tx, args: "List[VariableTracker]", kwargs: "Dict[str, VariableTracker]"
    ) -> "VariableTracker":
        return self.fn(*args, **kwargs)


class GetAttrVariable(VariableTracker):
    def __init__(self, obj, name, **kwargs):
        super().__init__(**kwargs)
        assert isinstance(obj, VariableTracker)
        assert isinstance(name, str)
        self.obj = obj
        self.name = name

    def __str__(self):
        return f"{self.__class__.__name__}({self.obj}, {self.name})"

    @staticmethod
    def create_getattr_proxy(base_proxy: torch.fx.Proxy, attr):
        return getattr(base_proxy, attr)

    def as_proxy(self):
        return GetAttrVariable.create_getattr_proxy(self.obj.as_proxy(), self.name)

    def const_getattr(self, tx, name):
        if not isinstance(self.obj, variables.NNModuleVariable):
            raise NotImplementedError()
        step1 = tx.output.get_submodule(self.obj.module_key)
        if self.name not in step1.__dict__:
            raise NotImplementedError()
        step2 = inspect.getattr_static(step1, self.name)
        if name not in step2.__dict__:
            raise NotImplementedError()
        return inspect.getattr_static(step2, name)

    def reconstruct(self, codegen):
        codegen(self.obj)
        return codegen.create_load_attrs(self.name)

    def call_function(
        self, tx, args: "List[VariableTracker]", kwargs: "Dict[str, VariableTracker]"
    ) -> "VariableTracker":
        return self.obj.call_method(tx, self.name, args, kwargs)

    def call_method(
        self,
        tx,
        name,
        args: "List[VariableTracker]",
        kwargs: "Dict[str, VariableTracker]",
    ) -> "VariableTracker":
        if (
            name == "__len__"
            and isinstance(self.obj, InspectSignatureVariable)
            and self.name == "parameters"
        ):
            return variables.ConstantVariable.create(
                self.obj.inspected.num_parameters(),
            )
        return super().call_method(tx, name, args, kwargs)


class MethodWrapperVariable(VariableTracker):
    def __init__(self, method_wrapper, **kwargs):
        super().__init__(**kwargs)
        self.method_wrapper = method_wrapper

    def call_function(
        self, tx, args: "List[VariableTracker]", kwargs: "Dict[str, VariableTracker]"
    ) -> "VariableTracker":
        if is_tensor_base_attr_getter(self.method_wrapper) and isinstance(
            args[0], variables.TensorVariable
        ):
            assert len(args) == 1 and len(kwargs) == 0

            return args[0].var_getattr(tx, self.method_wrapper.__self__.__name__)

        super().call_function(tx, args, kwargs)

    def is_python_constant(self):
        return True

    def as_python_constant(self):
        return self.method_wrapper


class GetSetDescriptorVariable(VariableTracker):
    def __init__(self, desc, **kwargs):
        super().__init__(**kwargs)
        self.desc = desc

    def var_getattr(self, tx, name):
        if name == "__get__" and self.source:
            from .builder import VariableBuilder

            return VariableBuilder(tx, AttrSource(self.source, "__get__"))(
                self.desc.__get__
            )
        else:
            return super().var_getattr(tx, name)

    def is_python_constant(self):
        return True

    def as_python_constant(self):
        return self.desc


class PythonModuleVariable(VariableTracker):
    def __init__(self, value: types.ModuleType, **kwargs):
        super().__init__(**kwargs)
        self.value = value

    def python_type(self):
        return types.ModuleType


class SkipFilesVariable(VariableTracker):
    def __init__(self, value, reason, **kwargs):
        super().__init__(**kwargs)
        self.value = value
        self.reason = reason

    def python_type(self):
        return type(self.value)

    def as_python_constant(self):
        return self.value

    @staticmethod
    @functools.lru_cache(None)
    def fold_through_function_to_wrapper():
        return {
            collections.namedtuple: variables.UserDefinedClassVariable,
        }

    def call_function(
        self, tx, args: "List[VariableTracker]", kwargs: "Dict[str, VariableTracker]"
    ) -> "VariableTracker":
        from .builtin import BuiltinVariable

        if inspect.getattr_static(self.value, "_torchdynamo_disable", False):
            unimplemented(f"call torch._dynamo.disable() wrapped function {self.value}")
        # Allowlist a few popular classes(e.g, collections.OrderedDict) calls in skip files.
        elif self.value is collections.OrderedDict and (
            len(args) == 0
            or len(args) == 1
            and BuiltinVariable.is_supported_call_dict_arg(tx, args[0])
        ):
            if len(args) == 0:
                args = dict(kwargs) if kwargs else None
            else:
                args = args[0]

            return BuiltinVariable.call_dict_helper(
                tx,
                collections.OrderedDict,
                args,
            )
        elif (
            self.value is collections.defaultdict
            and len(args) <= 1
            and DefaultDictVariable.is_supported_arg(args[0])
        ):
            return DefaultDictVariable(
                {},
                collections.defaultdict,
                args[0],
                mutable_local=MutableLocal(),
            )
        # Fold through the functions(e.g, collections.namedtuple)
        # that inputs & outputs are all python constants
        elif (
            self.value in self.fold_through_function_to_wrapper().keys()
            and check_constant_args(args, kwargs)
        ):
            value = self.value(
                *[x.as_python_constant() for x in args],
                **{k: v.as_python_constant() for k, v in kwargs.items()},
            )
            return self.fold_through_function_to_wrapper().get(self.value)(
                value, mutable_local=MutableLocal()
            )
        elif (
            self.value is itertools.product
            and not kwargs
            and all(arg.has_unpack_var_sequence(tx) for arg in args)
        ):
            seqs = [arg.unpack_var_sequence(tx) for arg in args]
            items = []
            for item in itertools.product(*seqs):
                items.append(variables.TupleVariable(list(item)))
            return variables.ListIteratorVariable(items, mutable_local=MutableLocal())
        elif (
            self.value is itertools.chain
            and not kwargs
            and all(arg.has_unpack_var_sequence(tx) for arg in args)
        ):
            seqs = [arg.unpack_var_sequence(tx) for arg in args]
            items = []
            for item in itertools.chain(*seqs):
                items.append(item)
            return variables.ListIteratorVariable(items, mutable_local=MutableLocal())
        elif self.value is itertools.accumulate:
            from .builtin import BuiltinVariable

            if any(key not in ["initial", "func"] for key in kwargs.keys()):
                unimplemented(
                    "Unsupported kwargs for itertools.accumulate: "
                    f"{','.join(set(kwargs.keys()) - {'initial', 'func'})}"
                )

            acc = kwargs.get("initial")

            if len(args) in [1, 2] and args[0].has_unpack_var_sequence(tx):
                seq = args[0].unpack_var_sequence(tx)

                if "func" in kwargs and len(args) == 1:
                    func = kwargs["func"].call_function
                elif len(args) == 2:
                    func = args[1].call_function
                elif len(args) == 1:
                    # Default to operator.add
                    func = BuiltinVariable(operator.add).call_function
                else:
                    unimplemented(
                        "itertools.accumulate can only accept one of: `func` kwarg, pos 2 arg"
                    )
            else:
                unimplemented("Unsupported arguments for itertools.accumulate")

            items = []
            if acc is not None:
                items.append(acc)
            for item in seq:
                if acc is None:
                    acc = item
                else:
                    try:
                        acc = func(tx, [acc, item], {})
                    except Exception:
                        raise unimplemented(  # noqa: TRY200
                            f"Unexpected failure in invoking function during accumulate. Failed running func {func}({item}{acc})"
                        )
                items.append(acc)

            return variables.ListIteratorVariable(items, mutable_local=MutableLocal())
        elif (
            self.value is itertools.combinations
            and not kwargs
            and len(args) == 2
            and args[0].has_unpack_var_sequence(tx)
            and args[1].is_python_constant()
        ):
            iterable = args[0].unpack_var_sequence(tx)
            r = args[1].as_python_constant()

            items = []
            for item in itertools.combinations(iterable, r):
                items.append(variables.TupleVariable(list(item)))
            return variables.ListIteratorVariable(items, mutable_local=MutableLocal())
        elif (
            self.value is functools.wraps
            and not kwargs
            and len(args) == 1
            and args[0].source
        ):

            def wraps(fn):
                if isinstance(fn, variables.NestedUserFunctionVariable):
                    return fn.clone(wraps_source=args[0].source)
                unimplemented(f"functools.wraps({fn})")

            return variables.LambdaVariable(wraps)
        elif self.value is collections.deque and not kwargs:
            if len(args) == 0:
                items = []
            elif len(args) == 1 and args[0].has_unpack_var_sequence(tx):
                items = args[0].unpack_var_sequence(tx)
            else:
                unimplemented("deque() with more than 1 arg not supported")
            return variables.lists.DequeVariable(items, mutable_local=MutableLocal())
        elif self.value is functools.partial:
            if not args:
                unimplemented("functools.partial malformed")
            # The first arg, a callable (the ctor below will assert on types)
            fn = args[0]
            rest_args = args[1:]
            # guards for the produced FunctoolsPartialVariable are installed in FunctoolsPartialVariable ctor from the
            # args and keywords
            return variables.functions.FunctoolsPartialVariable(
                fn, args=rest_args, keywords=kwargs
            )
        elif self.value is itertools.repeat:
            from .builder import SourcelessBuilder

            if len(args) < 2:
                # We cannot risk infinite generator being consumed to exhaustion by dynamo
                # (i.e. infinite loop)
                unimplemented("Infinite repeat is not supported")

            return tx.inline_user_function_return(
                SourcelessBuilder()(tx, polyfill.repeat), args, kwargs
            )
        else:
            try:
                path = inspect.getfile(self.value)
            except TypeError:
                path = f"Builtin {self.value.__name__}"
            unimplemented(
                f"'call_function {self.value.__qualname__} in skip_files {path}, {self.reason}'"
            )


class TypingVariable(VariableTracker):
    def __init__(self, value, **kwargs):
        super().__init__(**kwargs)
        self.value = value

    def call_method(
        self,
        tx,
        name,
        args: "List[VariableTracker]",
        kwargs: "Dict[str, VariableTracker]",
    ) -> "VariableTracker":
        if name == "__getitem__" and len(args) == 1:
            return variables.ConstantVariable.create(
                self.value[args[0].as_python_constant()],
            )
        unimplemented("typing")

    def python_type(self):
        return type(self.value)

    def as_python_constant(self):
        return self.value


@functools.lru_cache(maxsize=1)
def get_np_to_tnp_map():
    from ..utils import NP_TO_TNP_MODULE

    np_fn_to_tnp_fn = {}

    for np_mod, tnp_mod in NP_TO_TNP_MODULE.items():
        for fn_name, tnp_fn in tnp_mod.__dict__.items():
            if callable(tnp_fn):
                # some internal details do leak from tnp
                # which are not part of numpy API.
                if np_fn := getattr(np_mod, fn_name, None):
                    np_fn_to_tnp_fn[np_fn] = tnp_fn

    return np_fn_to_tnp_fn


class NumpyVariable(VariableTracker):
    """
    Wrapper around `numpy.*`. Currently, is able to trace a small subset of numpy functions as well as numpy dtypes.
    """

    def __init__(self, value, **kwargs):
        super().__init__(**kwargs)
        self.value = value

    def call_function(
        self, tx, args: "List[VariableTracker]", kwargs: "Dict[str, VariableTracker]"
    ) -> "VariableTracker":
        if not config.trace_numpy:
            unimplemented(f"numpy.{self.value}()")

        from ..utils import numpy_to_tensor_wrapper

        from .tensor import NumpyNdarrayVariable

        # lookup method name in tnp. Things like np.dtype(float) are not supported yet.
        if self.value.__name__ == "dtype":
            unimplemented(
                f"numpy dtype function is not supported yet. Got type {type(self.value)}."
            )
        else:  # We are dealing with a callable.
            func = get_np_to_tnp_map().get(self.value)
            if func is None:
                unimplemented(
                    f"Can't find numpy function {self.value} in torch._numpy. "
                    " Please file an issue to request support for this function."
                )

            # TODO(larryliu0820): currently assuming all numpy.* functions are returning a ndarray that can be
            #  wrapped by NumpyNdarrayVariable which is wrong!
            proxy = tx.output.create_proxy(
                "call_function",
                numpy_to_tensor_wrapper(func),
                *proxy_args_kwargs(args, kwargs),
            )
            return NumpyNdarrayVariable.create(tx, proxy)

    def call_method(
        self,
        tx,
        name,
        args: "List[VariableTracker]",
        kwargs: "Dict[str, VariableTracker]",
    ) -> "VariableTracker":
        unimplemented("numpy")

    def python_type(self):
        return type(self.value)

    def as_python_constant(self):
        return self.value

    def as_proxy(self):
        # this handles numpy dtype attribute such as np.float32. TODO(larryliu0820): we should split NumpyVariable
        #  into NumpyVariable for instances/objects and NumpyVariable for types.
        if config.trace_numpy and isinstance(self.value, type):
            # retrieve attribute str. E.g., "float32" if given np.float32

            attr = self.value.__name__
            # get tnp equivalent
            tnp_dtype = tnp.dtype(attr)
            # returning a string here because we are assuming all `dtype` kwargs for numpy
            # functions can take an equivalent string and the behavior of the function would
            # be the same as taking a numpy dtype.
            return tnp_dtype.name

        return super().as_proxy()


# Used to keep track of NULLs pushed on the stack for Python 3.11 function calls
class NullVariable(VariableTracker):
    def __init__(self, **kwargs):
        super().__init__(**kwargs)

    def __str__(self):
        return "NullVariable"

    def reconstruct(self, codegen):
        if sys.version_info < (3, 11):
            unimplemented("cannot reconstruct NullVariable in < Python 3.11")
        return [create_instruction("PUSH_NULL")]


class DeletedVariable(VariableTracker):
    """Marker used to implement delattr()"""<|MERGE_RESOLUTION|>--- conflicted
+++ resolved
@@ -127,9 +127,6 @@
 
             original_torch_or_getattr_variable = args[0]
             new_args = args[2].items
-<<<<<<< HEAD
-            new_kwargs = args[3].items
-=======
             # TODO (mlazos): this is a hack to handle kwargs properly for a test
             # we assume that kwargs is either a dict or None.
             # Rather than inserting the base torch function impl into the graph
@@ -137,11 +134,9 @@
             # code starting from "is_original_tensor_torch_function" above.
             if not isinstance(args[3], ConstantVariable):
                 new_kwargs = args[3].items
-                options = VariableTracker.propagate(self, new_args, new_kwargs)
             else:
                 new_kwargs = ConstDictVariable(dict(), dict).items
-                options = VariableTracker.propagate(self, new_args, [args[3]])
->>>>>>> 6e146a9c
+            new_kwargs = args[3].items
             # Disable __torch_function__ here to prevent the clone of the
             # example tensor from going into the override.
             with torch._C.DisableTorchFunctionSubclass():
