--- conflicted
+++ resolved
@@ -369,12 +369,8 @@
             class JITFunction:
                 pass
 
-<<<<<<< HEAD
             class Autotuner:
                 pass
-=======
-        make_guards = self.make_guards
->>>>>>> 0948550c
 
         # Handle exact type() match
         type_dispatch = self._type_dispatch().get(type(value))
@@ -539,13 +535,10 @@
             )
         elif isinstance(value, torch.autograd.function.FunctionCtx):
             saved_tensors_source = AttrSource(self.source, "saved_tensors")
-<<<<<<< HEAD
             install_guard(
                 self.source.make_guard(GuardBuilder.TYPE_MATCH),
                 saved_tensors_source.make_guard(GuardBuilder.LIST_LENGTH),
             )
-=======
->>>>>>> 0948550c
             saved_tensors = [
                 VariableBuilder(self.tx, GetItemSource(saved_tensors_source, n))(v)
                 for n, v in enumerate(value.saved_tensors)
@@ -556,11 +549,6 @@
                 AutogradFunctionContextVariable(
                     value,
                     source=self.source,
-<<<<<<< HEAD
-=======
-                    guards=make_guards(GuardBuilder.TYPE_MATCH)
-                    | {saved_tensors_source.make_guard(GuardBuilder.LIST_LENGTH)},
->>>>>>> 0948550c
                     saved_tensors=SavedTensorBox(saved_tensors),
                 ),
             )
@@ -691,12 +679,8 @@
                 sym_node_proxy,
                 new_symint == 1,
             )
-<<<<<<< HEAD
         elif isinstance(value, (JITFunction, Autotuner)):
             self.install_guards(GuardBuilder.ID_MATCH)
-=======
-        elif isinstance(value, JITFunction):
->>>>>>> 0948550c
             return TritonKernelVariable(
                 value,
                 None,  # No kernel idx provided
