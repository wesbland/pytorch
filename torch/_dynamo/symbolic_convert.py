import collections
import contextlib
import copy
import dataclasses
import dis
import functools
import importlib
import inspect
import itertools
import linecache
import logging
import operator
import sys
import threading
import traceback
import types
import typing
import weakref
from collections.abc import Sized
from typing import Any, Callable, Dict, List, NamedTuple, Optional, Set, Tuple, Type
from unittest.mock import patch

import torch
import torch._logging
from torch._guards import Checkpointable, tracing, TracingContext

from . import (
    allowed_functions,
    config,
    exc,
    logging as torchdynamo_logging,
    side_effects,
    skipfiles,
    variables,
)
from .allowed_functions import is_allowed, is_builtin_constant, is_forbidden
from .bytecode_analysis import (
    get_indexof,
    JUMP_OPNAMES,
    livevars_analysis,
    propagate_line_nums,
)
from .bytecode_transformation import (
    cleaned_instructions,
    create_call_function,
    create_instruction,
    create_jump_absolute,
    Instruction,
    is_generator,
    unique_id,
)
from .code_context import code_context
from .codegen import PyCodegen
from .exc import ArgsMismatchError, BackendCompilerFailed, unimplemented, Unsupported
from .funcname_cache import get_funcname
from .guards import GuardBuilder, install_guard
from .output_graph import GraphCompileReason, OutputGraph, OutputGraphState
from .replay_record import DummyModule, ExecutionRecorder
from .resume_execution import ContinueExecutionCache, ReenterWith
from .source import (
    AttrSource,
    GetItemSource,
    GlobalSource,
    GlobalWeakRefSource,
    LocalSource,
)
from .utils import (
    counters,
    get_fake_value,
    get_instruction_source_311,
    graph_break_dup_warning_checker,
    istype,
    LazyString,
    proxy_args_kwargs,
)
from .variables.base import is_side_effect_safe, MutableLocal, typestr, VariableTracker
from .variables.builder import VariableBuilder, wrap_fx_proxy
from .variables.builtin import BuiltinVariable
from .variables.constant import ConstantVariable, EnumVariable
from .variables.ctx_manager import (
    ContextWrappingVariable,
    GenericContextWrappingVariable,
    WithExitFunctionVariable,
)
from .variables.dicts import ConstDictVariable, SetVariable
from .variables.functions import (
    BaseUserFunctionVariable,
    NestedUserFunctionVariable,
    UserFunctionVariable,
    UserMethodVariable,
)
from .variables.lists import (
    BaseListVariable,
    ListIteratorVariable,
    ListVariable,
    SliceVariable,
    TupleVariable,
)
from .variables.misc import (
    ClosureVariable,
    GetAttrVariable,
    InlinedClosureVariable,
    NullVariable,
    PythonModuleVariable,
    UnknownVariable,
)
from .variables.nn_module import NNModuleVariable
from .variables.tensor import (
    supported_const_comparison_ops,
    supported_tensor_comparison_ops,
    SymNodeVariable,
    TensorVariable,
)
from .variables.torch import TorchVariable
from .variables.user_defined import (
    RemovableHandleVariable,
    UserDefinedClassVariable,
    UserDefinedObjectVariable,
    UserDefinedVariable,
)

log = logging.getLogger(__name__)
graph_break_log = torch._logging.getArtifactLogger(__name__, "graph_breaks")
trace_call_log = torch._logging.getArtifactLogger(__name__, "trace_call")
trace_source_log = torch._logging.getArtifactLogger(__name__, "trace_source")
tls = threading.local()


@functools.lru_cache(None)
def _step_logger():
    return torchdynamo_logging.get_step_logger(log)


@dataclasses.dataclass
class BlockStackEntry:
    target: Instruction
    stack_index: Optional[int] = None
    with_context: ContextWrappingVariable = None

    def can_restore(self):
        return self.with_context is not None

    def resume_fn(self):
        assert self.stack_index is not None
        if self.with_context and self.with_context.target_values:
            return ReenterWith(self.stack_index, tuple(self.with_context.target_values))
        else:
            return ReenterWith(self.stack_index)

    def exit(self, tx):
        return self.with_context.exit(tx)


class InstructionTranslatorGraphState(NamedTuple):
    output: OutputGraphState
    symbolic_locals: Dict[str, VariableTracker]
    stack: List[VariableTracker]
    block_stack: List[BlockStackEntry]
    instruction_pointer: Optional[int]
    current_instruction: Instruction
    next_instruction: Optional[Instruction]
    lineno: int

    def diff(self, other: "InstructionTranslatorGraphState") -> Optional[str]:
        for k in self._fields:
            if k == "output":
                return self.output.diff(other.output, prefix=f"{k}.")
            sv = getattr(self, k)
            ov = getattr(other, k)
            if sv != ov:
                return f"{k} mismatch: {sv} != {ov}"
        return None


def stack_op(fn: typing.Callable[..., object]):
    nargs = len(inspect.signature(fn).parameters)
    fn_var = BuiltinVariable(fn)

    @functools.wraps(fn)
    def impl(self: "InstructionTranslatorBase", inst: Instruction):
        self.push(fn_var.call_function(self, self.popn(nargs), {}))

    return impl


def _detect_and_normalize_assert_statement(
    self: "InstructionTranslatorBase",
    truth_fn: typing.Callable[[object], bool],
    push: bool,
):
    # Detect if this jump instruction is assert and normalize the assert
    # by pushing dummy error message when nothing is given.
    #
    # Python 3.9 assertion is in following format:
    # 18 POP_JUMP_IF_TRUE       28
    # 20 LOAD_ASSERTION_ERROR
    # 22 LOAD_CONST               3 ('Assert message') -> optional instruction
    # 24 CALL_FUNCTION            1                    -> optional instruction
    # 26 RAISE_VARARGS
    #
    # Python 3.8 assertion is in following format:
    # 18 POP_JUMP_IF_TRUE       28
    # 20 LOAD_GLOBAL              0 (Assertion type)
    # 22 LOAD_CONST               3 ('Assert message') -> optional instruction
    # 24 CALL_FUNCTION            1                    -> optional instruction
    # 26 RAISE_VARARGS            1

    if (truth_fn is not operator.truth) or push:
        return False

    assert isinstance(self.instruction_pointer, int)
    current_instruction_pointer = self.instruction_pointer
    inst = self.instructions[current_instruction_pointer]
    # Detect LOAD_ASSERTION_ERROR or LOAD_GLOBAL 0
    if sys.version_info < (3, 9):
        if inst.opname != "LOAD_GLOBAL" or inst.argval != "AssertionError":
            return False
    else:
        if inst.opname != "LOAD_ASSERTION_ERROR":
            return False

    current_instruction_pointer += 1

    # Use dummy error message if its hard to extract
    error_msg = "assertion error"

    inst = self.instructions[current_instruction_pointer]
    # DETECT RAISE_VARARGS or LOAD CONST
    if inst.opname == "LOAD_CONST":
        if not isinstance(inst.argval, str):
            return False
        error_msg = inst.argval

        # if it is LOAD_CONSTANT, it must be followed by CALL_FUNCTION
        # (PRECALL for Python 3.11+)
        current_instruction_pointer += 1
        inst = self.instructions[current_instruction_pointer]
        if inst.opname not in ("CALL_FUNCTION", "PRECALL"):
            return False

        # for Python 3.11+, PRECALL should be followed by CALL, then RAISE_VARARGS
        # for Python < 3.11, CALL_FUNCTION should be followed by RAISE_VARARGS
        current_instruction_pointer += 1
        if inst.opname == "PRECALL":
            current_instruction_pointer += 1
        inst = self.instructions[current_instruction_pointer]

    if inst.opname != "RAISE_VARARGS":
        return False

    self.push(ConstantVariable.create(error_msg))

    return True


def generic_jump(truth_fn: typing.Callable[[object], bool], push: bool):
    def inner(self: "InstructionTranslatorBase", inst: Instruction):
        value: VariableTracker = self.pop()
        if (
            config.rewrite_assert_with_torch_assert
            and _detect_and_normalize_assert_statement(self, truth_fn, push)
        ):
            error_msg: VariableTracker = self.pop()
            # Skip over things like `assert True`
            if value.is_python_constant() and bool(value.as_python_constant()):
                self.jump(inst)
                return

            # TODO maybe should respect DtoH sync intention of users later??
            # Manually insert torch._assert_async instead of python assert and jump over
            # assert related instructions as we don't need them anymore.

            # if we see Tensor as assert statement, no need to call scalar_tensor
            if isinstance(value, TensorVariable):
                self.output.create_proxy(
                    "call_function",
                    torch._assert_async,
                    *proxy_args_kwargs((value, error_msg), {}),
                )
                self.jump(inst)
                return

            scalar_to_tensor_proxy = self.output.create_proxy(
                "call_function", torch.scalar_tensor, *proxy_args_kwargs((value,), {})
            )

            scalar_to_tensor = wrap_fx_proxy(
                self,
                scalar_to_tensor_proxy,
                example_value=get_fake_value(scalar_to_tensor_proxy.node, self),
            )

            self.output.create_proxy(
                "call_function",
                torch._assert_async,
                *proxy_args_kwargs((scalar_to_tensor, error_msg), {}),
            )
            self.jump(inst)
            return

        if value.is_python_constant():
            if truth_fn(value.as_python_constant()):
                push and self.push(value)
                self.jump(inst)
        elif (
            isinstance(value, (TensorVariable)) and self.should_compile_partial_graph()
        ):
            # compile a partial subgraph prefix then jump into user code
            if self.has_backedge():
                msg = (
                    "Skipping frame because there is a graph break in a for/while loop\n"
                    f"{self.frame_summary()}"
                )
                log.info(msg)
                raise exc.SkipFrame(msg)

            self.push(value)
            log.debug("generic_jump triggered compile")
            self.output.compile_subgraph(
                self,
                reason=GraphCompileReason(
                    f"generic_jump {typestr(value)}", [self.frame_summary()]
                ),
            )
            self.pop()

            if_next = self.create_call_resume_at(self.next_instruction)
            push and self.push(value)
            if_jump = self.create_call_resume_at(inst.target)

            self.output.add_output_instructions(
                [create_instruction(inst.opname, target=if_jump[0])] + if_next + if_jump
            )
        elif isinstance(value, NNModuleVariable):
            # Equivalent of "self.nn_module is not None"
            mod = self.output.get_submodule(value.module_key)
            if truth_fn(mod):
                push and self.push(value)
                self.jump(inst)
        elif isinstance(value, UserDefinedObjectVariable):
            x = value.var_getattr(self, "__bool__")
            # if __bool__ is missing, trying __len__ to infer a truth value.
            if isinstance(x, GetAttrVariable):
                x = value.var_getattr(self, "__len__")

            # __bool__ or __len__ is function
            if isinstance(x, UserMethodVariable):
                state = self.copy_graphstate()
                result = x.call_function(self, [], {})
                if isinstance(result, ConstantVariable) and isinstance(
                    result.value, (bool, int)
                ):
                    if truth_fn(result.value):
                        push and self.push(value)
                        self.jump(inst)
                else:
                    # rollback to the state before the __bool__ or __len__ inline
                    self.restore_graphstate(state)
                    unimplemented(
                        "generic_jump on UserDefined with __bool__ returning non-constant"
                    )
            # __bool__ or __len__ is non-function or not existed in the user defined object
            else:
                if truth_fn(True):
                    push and self.push(value)
                    self.jump(inst)
        elif not isinstance(value, TensorVariable) and value.has_unpack_var_sequence(
            self
        ):
            if truth_fn(len(value.unpack_var_sequence(self))):
                push and self.push(value)
                self.jump(inst)
        elif isinstance(value, SymNodeVariable):
            eval_result = value.evaluate_expr(self.output)
            if truth_fn(eval_result):
                push and self.push(value)
                self.jump(inst)
        else:
            # TODO link the torch.cond doc later
            raise exc.UserError(
                exc.UserErrorType.DYNAMIC_CONTROL_FLOW,
                "Dynamic control flow is not supported at the moment. Please use "
                "functorch.experimental.control_flow.cond to explicitly capture the control flow.",
                case_name="cond_operands",
            )

    return inner


explain = False


def break_graph_if_unsupported(*, push):
    def decorator(inner_fn):
        @functools.wraps(inner_fn)
        def wrapper(self: "InstructionTranslatorBase", inst: Instruction):
            state = self.copy_graphstate()
            reason = None
            try:
                TracingContext.set_current_loc(
                    self.f_code.co_filename, self.lineno, self.f_code.co_name
                )
                return inner_fn(self, inst)
            except Unsupported as excp:
                if self.has_backedge() and self.should_compile_partial_graph():
                    msg = (
                        "Skipping frame because there is a graph break in a for/while loop\n"
                        f"{self.frame_summary()}"
                    )
                    log.info(msg)
                    raise exc.SkipFrame(msg) from excp

                if len(self.states_before_block) > 0:
                    # We don't support graph break under GenericContextWrappingVariable,
                    # If there is, we roll back to the checkpoint and fall back.
                    excp.remove_from_stats()
                    state = self.states_before_block.pop()
                    self.restore_graphstate(state)
                    ctx = state.stack[-1]
                    assert isinstance(ctx, GenericContextWrappingVariable)
                    unimplemented(f"Graph break under {ctx}")

                if isinstance(excp, exc.UncapturedHigherOrderOpError):
                    raise

                if not self.should_compile_partial_graph():
                    raise

                log.debug("break_graph_if_unsupported triggered compile", exc_info=True)

                user_stack = excp.real_stack
                # TODO: Also report the traceback from the parent frame
                user_stack_formatted = "".join(traceback.format_list(user_stack))
                frame_loc = (user_stack[-1].filename, user_stack[-1].lineno)
                # torch._dynamo.explain() formats this a little nicer, and presents a slightly
                # more actionable user code pointer
                if (
                    graph_break_log.isEnabledFor(logging.DEBUG)
                    and not explain
                    and graph_break_dup_warning_checker.add(frame_loc)
                ):
                    graph_break_log.debug(
                        "Graph break: %s from user code at:\n%s",
                        excp,
                        user_stack_formatted,
                    )

                excp.remove_from_stats()
                excp.add_to_stats("graph_break")
                reason = GraphCompileReason(excp.msg, user_stack)
            self.restore_graphstate(state)

            self.output.compile_subgraph(self, reason=reason)
            cg = PyCodegen(self)
            cleanup: List[Instruction] = []
            # Reconstruct the context variables in the block stack
            for b in self.block_stack:
                self.output.add_output_instructions(
                    [
                        *b.with_context.reconstruct(cg),
                        *b.resume_fn().try_except(cg.code_options, cleanup),
                    ]
                )

            if sys.version_info >= (3, 11) and inst.opname == "CALL":
                kw_names = (
                    self.kw_names.as_python_constant()
                    if self.kw_names is not None
                    else ()
                )
                if len(kw_names) > 0:
                    self.output.add_output_instructions(
                        [create_instruction("KW_NAMES", argval=kw_names)]
                    )
                self.output.add_output_instructions(
                    create_call_function(inst.arg, False)
                )
            else:
                # copy instruction, but without exception table data
                assert inst.target is None
                inst_copy = copy.copy(inst)
                inst_copy.exn_tab_entry = None
                self.output.add_output_instructions([inst_copy])

            self.output.add_output_instructions(cleanup)

            if sys.version_info >= (3, 11) and inst.opname == "CALL":
                # stack effect for PRECALL + CALL is split between the two instructions
                stack_effect = dis.stack_effect(
                    dis.opmap["PRECALL"], inst.arg
                ) + dis.stack_effect(dis.opmap["CALL"], inst.arg)
            else:
                stack_effect = dis.stack_effect(inst.opcode, inst.arg)
            self.popn(push - stack_effect)

            for _ in range(push):
                self.push(UnknownVariable())
            self.output.add_output_instructions(
                self.create_call_resume_at(self.next_instruction)
            )

        return wrapper

    return decorator


class InstructionTranslatorBase(Checkpointable[InstructionTranslatorGraphState]):
    output: OutputGraph
    symbolic_locals: Dict[str, VariableTracker]
    symbolic_globals: Dict[str, VariableTracker]
    stack: List[VariableTracker]
    instruction_pointer: Optional[int]
    current_instruction: Instruction
    next_instruction: Optional[Instruction]
    block_stack: List[BlockStackEntry]
    lineno: int
    kw_names: Optional[ConstantVariable]
    accept_prefix_inst: bool
    prefix_insts: List[Instruction]
    inline_depth: int
    inconsistent_side_effects: bool

    checkpoint: Optional[Tuple[Instruction, InstructionTranslatorGraphState]]
    random_calls: List[
        Tuple[Callable[..., object], Tuple[object, ...], Dict[str, object]]
    ]

    def mark_inconsistent_side_effects(self):
        """
        InstructionTranslator has encountered instructions which may cause
        dynamo to see a different version of history from eager
        See: https://github.com/pytorch/pytorch/issues/110765
        """
        self.inconsistent_side_effects = True

    def has_backedge(self):
        cur_offset = self.current_instruction.offset
        assert self.instruction_pointer is not None
        for inst in self.instructions[self.instruction_pointer :]:
            if inst.opname in JUMP_OPNAMES:
                jump_offset = inst.argval
                if jump_offset < cur_offset:
                    return True
        return False

    def cell_and_freevars(self):
        if not hasattr(self, "_cell_and_freevars"):
            self._cell_and_freevars = tuple(
                self.code_options["co_cellvars"] or []
            ) + tuple(self.code_options["co_freevars"] or [])
        return self._cell_and_freevars

    def prune_dead_locals(self):
        reads = livevars_analysis(self.instructions, self.current_instruction)
        # implicit use by super()
        # reads = reads | {"__class__"}
        # output variables?
        reads = reads | set(self.cell_and_freevars())
        self.symbolic_locals = collections.OrderedDict(
            [(k, v) for k, v in self.symbolic_locals.items() if k in reads]
        )
        self.output.side_effects.prune_dead_object_new(self)

    def call_function(
        self,
        fn: VariableTracker,
        args: List[VariableTracker],
        kwargs: Dict[str, VariableTracker],
    ):
        assert isinstance(fn, VariableTracker)
        assert isinstance(args, list)
        assert isinstance(kwargs, dict)
        assert all(
            isinstance(x, VariableTracker)
            for x in itertools.chain(args, kwargs.values())
        )
        inner_fn = None
        if hasattr(fn, "value"):
            inner_fn = fn.value
        if hasattr(fn, "fn"):
            inner_fn = fn.fn
        if inner_fn and callable(inner_fn) and is_forbidden(inner_fn):
            raise AssertionError(f"Attempt to trace forbidden callable {inner_fn}")
        self.push(fn.call_function(self, args, kwargs))

    def update_locals_and_stack(self, oldvar: VariableTracker, newvar: VariableTracker):
        def repl(v: VariableTracker):
            if v.mutable_local is oldvar.mutable_local:
                return newvar
            return v

        def skip(v: VariableTracker):
            return v.parents_tracker not in recursive_parents

        recursive_parents = oldvar.parents_tracker.recursive_parents()
        cache: Dict[int, Tuple[object, object]] = dict()
        self.output.side_effects.apply(repl, cache, skip_fn=skip)
        self.stack = [
            VariableTracker.apply(repl, x, cache, skip_fn=skip) for x in self.stack
        ]
        for k, x in self.symbolic_locals.items():
            self.symbolic_locals[k] = VariableTracker.apply(
                repl, x, cache, skip_fn=skip
            )

    def replace_all(self, oldvar: VariableTracker, newvar: VariableTracker):
        if isinstance(oldvar.mutable_local, side_effects.MutableSideEffects):
            newvar = self.output.side_effects.mutation(oldvar, newvar)
        else:
            assert isinstance(oldvar.mutable_local, variables.base.MutableLocal)
            newvar = newvar.clone(mutable_local=variables.base.MutableLocal())
        self.update_locals_and_stack(oldvar, newvar)
        return newvar

    def inline_user_function_return(self, fn, args, kwargs):
        """
        A call to some user defined function by inlining it.
        """
        state = self.copy_graphstate()
        try:
            result = InliningInstructionTranslator.inline_call(self, fn, args, kwargs)
            return result
        except Exception:
            self.restore_graphstate(state)
            raise

    def get_line_of_code_header(self, lineno=None):
        if lineno is None:
            lineno = self.lineno
        inline_depth_str = (
            f" (inline depth: {self.inline_depth})" if self.inline_depth > 0 else ""
        )
        funcname = get_funcname(self.f_code.co_filename, lineno)
        funcname_str = "" if funcname is None else f" ({funcname})"
        return f"{self.f_code.co_filename}:{lineno} in {self.f_code.co_name}{funcname_str}{inline_depth_str}"

    def get_log_starts_line_log_str(self):
        log_str = f"TRACE starts_line {self.get_line_of_code_header()}\n"
        line = linecache.getline(self.f_code.co_filename, self.lineno).rstrip()
        log_str += f"    {line}"
        return log_str

    def log_starts_line(self):
        trace_source_log.debug("%s", LazyString(self.get_log_starts_line_log_str))

    def step(self):
        """Process exactly one instruction, return False we should exit"""
        assert isinstance(self.instruction_pointer, int)
        inst = self.instructions[self.instruction_pointer]
        self.current_instruction = inst
        self.instruction_pointer += 1
        if self.instruction_pointer < len(self.instructions):
            self.next_instruction = self.instructions[self.instruction_pointer]
        else:
            self.instruction_pointer = None
            self.next_instruction = None
        if inst.starts_line and self.lineno != inst.starts_line:
            self.lineno = inst.starts_line
            self.log_starts_line()

        if len(self.stack) == 0 and self.should_compile_partial_graph():
            self.checkpoint = inst, self.copy_graphstate()

        log.debug("TRACE %s %s %s", inst.opname, inst.argval, self.stack)

        # 3.11 no longer uses a block stack, but we still keep track of one
        # so that we know which contexts are currently active.
        # For our purposes, all exception table entries with the same target
        # are considered to be part of the same "block".
        if sys.version_info >= (3, 11):
            entry = inst.exn_tab_entry
            if not (
                # still in the same block
                self.block_stack
                and entry
                and self.block_stack[-1].target is entry.target
            ):
                if not entry:
                    # no longer in any block
                    # It is possible for NOPs to be between two instructions
                    # in the same block, but the NOPs are not covered by an
                    # exception table entry. In this case, assume that we
                    # are still in the same block.
                    if self.block_stack and inst.opname != "NOP":
                        # If we really escape from a block and the current
                        # instruction is not in another block, then there
                        # should be no other nested blocks that we are in.
                        assert len(self.block_stack) == 1
                        self.block_stack.pop()
                elif (
                    # current instruction is in the previous block
                    len(self.block_stack) > 1
                    and self.block_stack[-2].target is entry.target
                ):
                    # exit the current block
                    self.block_stack.pop()
                else:
                    # current instruction is in a new block
                    # push block to stack - note, BEFORE_WITH blocks won't
                    # be pushed here since BEFORE_WITH pushes the block, and
                    # the current instruction would be counted as being in that block.
                    self.block_stack.append(
                        BlockStackEntry(entry.target, len(self.stack))
                    )

        try:
            if not hasattr(self, inst.opname):
                unimplemented(f"missing: {inst.opname}")
            TracingContext.set_current_loc(
                self.f_code.co_filename, self.lineno, self.f_code.co_name
            )
            getattr(self, inst.opname)(inst)

            return inst.opname != "RETURN_VALUE"
        except Unsupported:
            if self.empty_checkpoint():
                log.debug("empty checkpoint")
                raise

            log.debug("step triggered compile", exc_info=True)

        # generate code from checkpoint
        assert not self.output.output_instructions
        assert self.checkpoint is not None
        continue_inst, state = self.checkpoint
        self.restore_graphstate(state)
        self.output.compile_subgraph(
            self,
            partial_convert=True,
            reason=GraphCompileReason("step_unsupported", [self.frame_summary()]),
        )
        self.output.add_output_instructions(
            [create_jump_absolute(continue_inst)] + self.instructions
        )

    def run_ctx_mgr(self):
        # NB: Don't push the top level frame summary; set_current_loc will
        # take care of it.  However, DO make sure we attach real_stack to
        # exceptions
        return TracingContext.current_frame(None)

    def run(self):
        with self.run_ctx_mgr():
            try:
                self.output.push_tx(self)
                while (
                    self.instruction_pointer is not None
                    and not self.output.should_exit
                    and self.step()
                ):
                    pass
            except BackendCompilerFailed:
                raise
            except Exception as e:
                if config.replay_record_enabled:
                    e.exec_record = self.exec_recorder.get_record()  # type: ignore[attr-defined]
                raise
            finally:
                self.output.pop_tx()
                # Cleanup the outputGraph to delete the held tensors. We perform the
                # cleanup only for InstructionTranslator and not
                # InliningInstructionTranslator. The InliningInstructionTranslator
                # mutates the output object and is restored to original state if
                # there was an exception.
                if isinstance(self, InstructionTranslator):
                    self.output.cleanup()

    def push(self, val: Optional[VariableTracker]):
        assert val is None or isinstance(
            val, VariableTracker
        ), f"push expects VariableTracker, got {typestr(val)}"
        self.stack.append(val)

    def push_many(self, vals: List[VariableTracker]):
        for val in vals:
            self.push(val)

    def pop(self) -> VariableTracker:
        return self.stack.pop()

    def popn(self, n: int) -> List[VariableTracker]:
        assert n >= 0
        return list(reversed([self.pop() for _ in range(n)]))

    def LOAD_FAST(self, inst):
        name = inst.argval

        if name in self.f_locals and config.replay_record_enabled:
            self.exec_recorder.add_local_var(name, self.f_locals[name])

        if name.startswith(".") and name not in self.symbolic_locals:
            # This happens in dict/list comprehensions
            name = name.replace(".", "implicit")
        assert name not in self.cell_and_freevars()
        if name not in self.symbolic_locals:
            unimplemented("undefined LOAD_FAST")
        self.push(self.symbolic_locals[name])
        if name.startswith("___stack"):
            self.symbolic_locals.pop(name)

    def LOAD_DEREF(self, inst):
        assert inst.argval in self.cell_and_freevars()

        if inst.argval in self.f_locals and config.replay_record_enabled:
            self.exec_recorder.add_local_var(inst.argval, self.f_locals[inst.argval])

        if inst.argval not in self.symbolic_locals:
            unimplemented(f"undefined LOAD_DEREF {inst.argval}")
        self.push(self.symbolic_locals[inst.argval])

    def STORE_FAST(self, inst):
        loaded_vt = self.pop()
        name = inst.argval
        loaded_vt = loaded_vt.rename(self, name)
        self.symbolic_locals[name] = loaded_vt

    def DELETE_FAST(self, inst):
        del self.symbolic_locals[inst.argval]

    STORE_DEREF = STORE_FAST

    def LOAD_CLOSURE(self, inst):
        self.push(ClosureVariable(name=inst.argval))

    def LOAD_CONST(self, inst):
        # For empty tuples, create empty TupleVariable
        if isinstance(inst.argval, tuple) and not inst.argval:
            self.push(TupleVariable([]))
        else:
            self.push(ConstantVariable.create(value=inst.argval))

    def get_global_source(self, name):
        if self.output.global_scope is self.f_globals:
            source = GlobalSource(name)
        else:
            if "__name__" in self.f_globals:
                source = AttrSource(
                    self.import_source(self.f_globals["__name__"]), name
                )
            else:
                mangled_name = f"___unnamed_scope_{id(self.f_globals)}"
                if mangled_name not in self.output.global_scope:
                    self.output.install_global(mangled_name, self.f_globals)
                source = GetItemSource(GlobalSource(mangled_name), name)
        return source

    def LOAD_GLOBAL(self, inst):
        if sys.version_info >= (3, 11):
            if inst.arg % 2:
                self.PUSH_NULL(inst)

        name = inst.argval

        if config.replay_record_enabled:
            if name in self.f_globals:
                self.exec_recorder.add_global_var(name, self.f_globals[name])
            else:
                assert name in self.f_builtins
                self.exec_recorder.builtins[name] = self.f_builtins[name]

        if inst.argval == "AssertionError":
            unimplemented("assert with non-string message")

        if name in self.symbolic_globals:
            variable = self.output.side_effects[self.symbolic_globals[name]]
            self.push(self.output.side_effects.load_global(variable, name))
            return

        try:
            value = self.f_globals[name]
        except KeyError:
            return self.load_builtin(inst)

        source = self.get_global_source(name)
        self.push(VariableBuilder(self, source)(value))

    def STORE_GLOBAL(self, inst):
        value = self.pop()
        name = inst.argval
        source = self.get_global_source(name)
        if name not in self.symbolic_globals:
            self.symbolic_globals[name] = object()  # sentinel object
        variable = self.output.side_effects.track_global_existing(
            source, self.symbolic_globals[name]
        )
        if isinstance(value, RemovableHandleVariable):
            unimplemented("Storing handles in globals - NYI")
        self.output.side_effects.store_global(variable, name, value)

    def import_source(self, module_name):
        """Create an alias to a module for use in guards"""
        if "torch_package" in module_name:
            value = torch.package.package_importer._package_imported_modules[
                module_name
            ]
            alias = (
                module_name.replace(">", "_").replace("<", "_").replace(".", "_dot_")
            )
        else:
            value = importlib.import_module(module_name)
            alias = f"__import_{module_name.replace('.', '_dot_')}"
        f_globals = self.output.global_scope
        assert alias not in f_globals or f_globals[alias] is value
        f_globals[alias] = value
        self.output.update_co_names(alias)
        return GlobalSource(alias)

    def resolve_name(self, name, package, level):
        """
        Copied from the Cpython implementation of __import__
        Resolve a relative module name to an absolute one.
        https://github.com/python/cpython/blob/5a094f0255eea1db58fb2cf14c200971e64ec36e/Lib/importlib/_bootstrap.py#L902
        """
        bits = package.rsplit(".", level - 1)
        if len(bits) < level:
            raise ImportError("attempted relative import beyond top-level package")
        base = bits[0]
        return f"{base}.{name}" if name else base

    def calc_package(self):
        """
        Copied from the Cpython implementation of __import__
        https://github.com/python/cpython/blob/5a094f0255eea1db58fb2cf14c200971e64ec36e/Lib/importlib/_bootstrap.py#L1090
        """
        package = self.f_globals.get("__package__")
        spec = self.f_globals.get("__spec__")
        if package is not None:
            if spec is not None and package != spec.parent:
                log.warning(
                    "__package__ != __spec__.parent (%r != %r)",
                    package,
                    spec.parent,
                    stacklevel=3,
                )
            return package
        elif spec is not None:
            return spec.parent
        else:
            log.warning(
                "can't resolve package from __spec__ or __package__, "
                "falling back on __name__ and __path__",
                stacklevel=3,
            )
            package = self.f_globals["__name__"]
            if "__path__" not in self.f_globals:
                package = package.rpartition(".")[0]
        return package

    def IMPORT_NAME(self, inst):
        level, fromlist = self.popn(2)
        level = level.as_python_constant()
        fromlist = fromlist.as_python_constant()
        module_name = inst.argval

        # Are we replaying? if so, load recorded module
        recorded_name = (
            f"{ExecutionRecorder.LOCAL_MOD_PREFIX}_{level}_{fromlist}_{module_name}"
        )
        if recorded_name in self.f_globals:
            value = self.f_globals[recorded_name]
            source = GlobalSource(recorded_name)
        else:
            value = __import__(
                module_name,
                fromlist=fromlist,
                level=level,
                globals=self.f_globals,
            )

            if level != 0:
                pkg = self.calc_package()
                module_name = self.resolve_name(module_name, pkg, level)

            # For __import__, when the name variable is of the form package.module,
            # normally, the top-level package (the name up till the first dot) is
            # returned, not the module named by module_name. However, when a
            # non-empty fromlist argument is given, the module named by name is
            # returned. Therefore, we set the source correctly here.
            if not fromlist:
                top_level_module_name = module_name.partition(".")[0]
                source = self.import_source(top_level_module_name)
            else:
                source = self.import_source(module_name)

        if config.replay_record_enabled:
            self.exec_recorder.add_local_mod(recorded_name, value)

        if is_allowed(value):
            self.push(TorchVariable(value, source=source))
        elif istype(value, (types.ModuleType, DummyModule)):
            self.push(PythonModuleVariable(value, source=source))
        else:
            unimplemented(f"IMPORT_NAME {typestr(value)}")

    def IMPORT_FROM(self, inst):
        self.DUP_TOP(inst)
        self.LOAD_ATTR(inst)

    def load_builtin(self, inst):
        if inst.argval not in self.f_builtins:
            raise NameError(f"name '{inst.argval}' is not defined")
        val = self.f_builtins[inst.argval]

        if callable(val):
            self.push(VariableBuilder(self, GlobalSource(inst.argval))(val))
        else:
            assert is_builtin_constant(val)
            self.push(ConstantVariable.create(value=val))

    def jump(self, inst):
        self.instruction_pointer = self.indexof[inst.target]

    JUMP_FORWARD = jump
    JUMP_ABSOLUTE = jump

    POP_JUMP_IF_FALSE = generic_jump(operator.not_, False)
    POP_JUMP_IF_TRUE = generic_jump(operator.truth, False)
    JUMP_IF_FALSE_OR_POP = generic_jump(operator.not_, True)
    JUMP_IF_TRUE_OR_POP = generic_jump(operator.truth, True)

    def SETUP_LOOP(self, inst):
        # only exists in python<=3.7
        self.block_stack.append(BlockStackEntry(inst.target))

    def SETUP_EXCEPT(self, inst):
        # only exists in python<=3.7
        self.block_stack.append(BlockStackEntry(inst.target))

    def POP_BLOCK(self, inst):
        self.block_stack.pop()

    def SETUP_WITH(self, inst):
        self.setup_or_before_with(inst)

    def SETUP_FINALLY(self, inst):
        self.block_stack.append(BlockStackEntry(inst.target))

    def BEGIN_FINALLY(self, inst):
        self.push(None)

    def WITH_CLEANUP_START(self, inst):
        exit, exc = self.popn(2)
        assert exc is None
        self.push(exc)
        self.push(exit.call_function(self, [ConstantVariable.create(None)] * 3, {}))

    def WITH_CLEANUP_FINISH(self, inst):
        self.popn(2)
        self.push(None)

    def END_FINALLY(self, inst):
        tos = self.pop()
        assert tos is None

    def POP_FINALLY(self, inst):
        preserve_tos = inst.argval
        if preserve_tos:
            tos = self.pop()
        assert self.pop() is None
        if preserve_tos:
            self.push(tos)

    def FOR_ITER(self, inst):
        it = self.pop().realize()
        if isinstance(it, ListIteratorVariable):
            try:
                val, next_iter = it.next_variables()
                self.replace_all(it, next_iter)
                self.push(next_iter)
                self.push(val)
            except StopIteration:
                self.jump(inst)
        else:
            unimplemented(f"FOR_ITER {typestr(it)}")

    def COMPARE_OP(self, inst):
        left, right = self.popn(2)
<<<<<<< HEAD
        left = left.as_specialized(self)
        right = right.as_specialized(self)
=======
        left = left
        right = right
        options = VariableTracker.propagate([left, right])
>>>>>>> 06f25251
        op = inst.argval
        supported_any = dict(
            itertools.chain(
                supported_tensor_comparison_ops.items(),
                supported_const_comparison_ops.items(),
            )
        )
        if (
            isinstance(
                left,
                (
                    TensorVariable,
                    SymNodeVariable,
                    NNModuleVariable,
                    BaseListVariable,
                    UserDefinedVariable,
                    BaseUserFunctionVariable,
                    ConstDictVariable,
                ),
            )
            and isinstance(right, ConstantVariable)
            and right.value is None
            and op in supported_const_comparison_ops
        ):
            # <non-None> is None
            self.push(
                ConstantVariable.create(
                    supported_const_comparison_ops[op](object(), right.value)
                )
            )

        elif (
            left.is_python_constant()
            and right.is_python_constant()
            and op in supported_any
        ):
            # constant fold
            self.push(
                ConstantVariable.create(
                    supported_any[op](
                        left.as_python_constant(), right.as_python_constant()
                    ),
                )
            )
        elif op in ("in", "not in"):
            self.push(right.call_method(self, "__contains__", [left], {}))
            if op == "not in":
                self.UNARY_NOT(inst)
        else:
            self.push(
                BuiltinVariable(supported_any[op]).call_function(
                    self, [left, right], {}
                )
            )

    def GET_ITER(self, inst):
        self.call_function(BuiltinVariable(iter), [self.pop()], {})

    @break_graph_if_unsupported(push=1)
    def CALL_FUNCTION(self, inst):
        args = self.popn(inst.argval)
        fn = self.pop()
        self.call_function(fn, args, {})

    @break_graph_if_unsupported(push=1)
    def CALL_FUNCTION_EX(self, inst):
        if inst.argval == 0:
            kwargsvars = ConstDictVariable({}, dict)
            argsvars = self.pop()
        elif inst.argval == 1:
            kwargsvars = self.pop()
            argsvars = self.pop()
        else:
            unimplemented("CALL_FUNCTION_EX")
        fn = self.pop()
        if sys.version_info >= (3, 11):
            null = self.pop()
            assert isinstance(null, NullVariable)

        if (
            isinstance(fn, GetAttrVariable)
            and isinstance(fn.obj, TensorVariable)
            and fn.name == "view"
            and isinstance(argsvars, (ConstantVariable, TensorVariable))
        ):
            # Hack to handle special case in some bert models.  Converts
            # x.view(*shape) into x.view(shape), which is correct for view()
            # but not generally.  See test_transpose_for_scores().
            argsvars = TupleVariable([argsvars])

        if not isinstance(
            argsvars, BaseListVariable
        ) and argsvars.has_unpack_var_sequence(self):
            argsvars = TupleVariable(argsvars.unpack_var_sequence(self))

        if not isinstance(argsvars, BaseListVariable) or not isinstance(
            kwargsvars, ConstDictVariable
        ):
            unimplemented(f"non-static call {typestr(argsvars)} {typestr(kwargsvars)}")

        self.call_function(fn, argsvars.items, kwargsvars.items)

    @break_graph_if_unsupported(push=1)
    def CALL_FUNCTION_KW(self, inst):
        argnames = self.pop()
        args = self.popn(inst.argval)
        fn = self.pop()
        assert isinstance(argnames, TupleVariable) and argnames.is_python_constant()
        argnames = argnames.as_python_constant()
        args, kwargs_list = args[: -len(argnames)], args[-len(argnames) :]
        kwargs = dict(zip(argnames, kwargs_list))
        assert len(kwargs) == len(argnames)
        self.call_function(fn, args, kwargs)

    def LOAD_METHOD_SUPER(self, inst):
        self.CALL_FUNCTION(dataclasses.replace(inst, argval=2))
        arg = inst.argval[0]
        argval = self.code_options["co_names"][arg]
        if sys.version_info < (3, 11):
            self.LOAD_ATTR(dataclasses.replace(inst, argval=argval))
        else:
            self.LOAD_METHOD(dataclasses.replace(inst, argval=argval))

    def LOAD_ATTR_SUPER(self, inst):
        self.CALL_FUNCTION(dataclasses.replace(inst, argval=2))
        arg = inst.argval[0]
        argval = self.code_options["co_names"][arg]
        self.LOAD_ATTR(dataclasses.replace(inst, argval=argval))

    def LOAD_METHOD(self, inst):
        self.LOAD_ATTR(inst)
        obj = self.pop()
        if sys.version_info >= (3, 11):
            # always follow the NULL + fn convention, since if obj
            # is actually a method, self is already bound to it, so it
            # doesn't need to be passed in as an arg.
            self.PUSH_NULL(inst)
            self.push(obj)
        else:
            self.push(obj)
            self.push(None)

    def CALL_METHOD(self, inst):
        args = self.popn(inst.argval)
        dummy = self.pop()
        assert dummy is None
        fn = self.pop()
        self.call_function(fn, args, {})

    def LOAD_ATTR(self, inst):
        obj = self.pop()
        result = BuiltinVariable(getattr).call_function(
            self, [obj, ConstantVariable.create(inst.argval)], {}
        )
        self.push(result)

    def STORE_ATTR(self, inst):
        prior = self.copy_graphstate()
        val, obj = self.popn(2)

        if isinstance(obj, NNModuleVariable):
            # We don't allow side effects during export
            # https://github.com/pytorch/torchdynamo/issues/1475
            assert (
                not self.export
            ), f"Mutating module attribute {inst.argval} during export."

        try:
            BuiltinVariable(setattr).call_function(
                self, [obj, ConstantVariable.create(inst.argval), val], {}
            )
            return
        except Unsupported as e:
            if not self.should_compile_partial_graph():
                raise
            log.debug("STORE_ATTR triggered compile", exc_info=True)
            e.remove_from_stats()
            e.add_to_stats("graph_break")
            self.restore_graphstate(prior)

        # break the graph
        self.output.compile_subgraph(
            self, reason=GraphCompileReason("store_attr", [self.frame_summary()])
        )
        self.output.add_output_instructions([copy.copy(inst)])
        self.popn(2)
        self.output.add_output_instructions(
            self.create_call_resume_at(self.next_instruction)
        )

    def DELETE_ATTR(self, inst):
        obj = self.pop()
        BuiltinVariable(delattr).call_function(
            self, [obj, ConstantVariable.create(inst.argval)], {}
        )

    def create_call_resume_at(self, offset):
        raise AssertionError(
            f"create_call_resume_at not overridden by subclass {type(self)}"
        )

    def should_compile_partial_graph(self) -> bool:
        raise AssertionError(
            f"should_compile_partial_graph not overridden by subclass {type(self)}"
        )

    @break_graph_if_unsupported(push=0)
    def STORE_SUBSCR(self, inst):
        val, obj, key = self.popn(3)
        result = obj.call_method(self, "__setitem__", [key, val], {})

    def BUILD_TUPLE(self, inst):
        items = self.popn(inst.argval)
        self.push(TupleVariable(items))

    def BUILD_SLICE(self, inst):
        items = self.popn(inst.argval)
        self.push(
            SliceVariable(
<<<<<<< HEAD
                [x.as_specialized(self) for x in items],
=======
                items,
                **options,
>>>>>>> 06f25251
            )
        )

    def BUILD_LIST(self, inst):
        items = self.popn(inst.argval)
        self.push(ListVariable(items, mutable_local=MutableLocal()))

    def BUILD_SET(self, inst):
        if config.inject_BUILD_SET_unimplemented_TESTING_ONLY:
            unimplemented("missing: BUILD_SET")
        items = self.popn(inst.argval)
        new_set = SetVariable(items, mutable_local=MutableLocal())
        self.push(new_set)

    def BUILD_LIST_UNPACK(self, inst, cls=ListVariable):
        seqs = self.popn(inst.argval)
        items = list()
        for seq in seqs:
            try:
                items.extend(seq.unpack_var_sequence(self))
            except NotImplementedError:
                unimplemented(f"BUILD_LIST_UNPACK {seq}")
        self.push(cls(items, mutable_local=MutableLocal()))

    def BUILD_TUPLE_UNPACK(self, inst):
        self.BUILD_LIST_UNPACK(inst, cls=TupleVariable)

    BUILD_TUPLE_UNPACK_WITH_CALL = BUILD_TUPLE_UNPACK

    def BUILD_MAP(self, inst):
        items = self.popn(inst.argval * 2)
        result = dict()
        for k, v in zip(items[::2], items[1::2]):
            assert (
                isinstance(k, (ConstantVariable, EnumVariable, BuiltinVariable))
                or (isinstance(k, TensorVariable) and k.specialized_value is not None)
                or k.is_python_constant()
            )

            result[ConstDictVariable.get_key(k)] = v
        assert len(result) == len(items) / 2
        self.push(ConstDictVariable(result, dict, mutable_local=MutableLocal()))

    def BUILD_MAP_UNPACK(self, inst):
        items = self.popn(inst.argval)
        # ensure everything is a dict
        items = [BuiltinVariable(dict).call_function(self, [x], {}) for x in items]
        result = dict()
        for x in items:
            assert isinstance(x, ConstDictVariable)
            result.update(x.items)
        self.push(
            ConstDictVariable(
                result,
                dict,
                mutable_local=MutableLocal(),
            )
        )

    BUILD_MAP_UNPACK_WITH_CALL = BUILD_MAP_UNPACK

    def BUILD_CONST_KEY_MAP(self, inst):
        keys = self.pop()
        values = self.popn(inst.argval)
        assert isinstance(keys, TupleVariable)
        assert keys.is_python_constant()
        keys = keys.as_python_constant()
        assert istype(keys, tuple)
        assert len(keys) == len(values)
        self.push(
            ConstDictVariable(
                dict(zip(keys, values)),
                dict,
                mutable_local=MutableLocal(),
            )
        )

    def MAP_ADD(self, inst):
        k, v = self.popn(2)
        assert inst.argval > 0
        obj = self.stack[-inst.arg].realize()
        assert isinstance(obj, ConstDictVariable)
        assert obj.mutable_local
        items = dict(obj.items)
        items[k.as_python_constant()] = v
        self.replace_all(
            obj,
            ConstDictVariable(
                items,
                obj.user_cls,
            ),
        )

    def SET_ADD(self, inst):
        v = self.pop()
        assert inst.argval > 0
        obj = self.stack[-inst.arg]
        assert isinstance(obj, SetVariable)
        assert obj.mutable_local
        return obj.call_method(self, "add", [v], {})

    def LIST_APPEND(self, inst):
        v = self.pop()
        assert inst.argval > 0
        obj = self.stack[-inst.arg].realize()
        assert isinstance(obj, ListVariable)
        assert obj.mutable_local
        self.replace_all(
            obj,
            ListVariable(
                obj.items + [v],
            ),
        )

    def MAKE_FUNCTION(self, inst):
        flags = inst.arg
        old_stack = list(self.stack)
        if sys.version_info < (3, 11):
            fn_name = self.pop()
        code = self.pop()
        if sys.version_info >= (3, 11):
            # MAKE_FUNCTION behavior actually changed in 3.11, see
            # https://github.com/python/cpython/pull/93189/
            assert hasattr(code.value, "co_qualname")
            fn_name = ConstantVariable.create(value=code.value.co_qualname)
        defaults = None
        closure = None
        annotations = None
        kwdefaults = None

        if flags & 0x08:
            closure = self.pop()
        if flags & 0x04:
            annotations = self.pop()
        if flags & 0x02:
            kwdefaults = self.pop()
        if flags & 0x01:
            defaults = self.pop()

        self.push(
            NestedUserFunctionVariable(
                fn_name,
                code,
                self.f_globals,
                defaults,
                kwdefaults,
                annotations,
                closure,
                closure_scope=self,
            )
        )

    def UNPACK_SEQUENCE(self, inst):
        seq = self.pop()
        if isinstance(seq, (BaseListVariable, SetVariable)):
            val = seq.unpack_var_sequence(self)
        elif seq.is_python_constant() and isinstance(seq, ConstantVariable):
            val = seq.unpack_var_sequence(self)
        elif isinstance(seq, TensorVariable):
            val = seq.unpack_var_sequence(self, idxes=range(inst.argval))
        elif isinstance(seq, GetAttrVariable) and isinstance(seq.obj, TensorVariable):
            # x, y = a.shape
            proxy = getattr(seq.obj.as_proxy(), seq.name)
            val = [wrap_fx_proxy(self, proxy[i]) for i in range(inst.argval)]
        else:
            unimplemented(f"UNPACK_SEQUENCE {seq}")
        assert len(val) == inst.argval
        for i in reversed(val):
            self.push(i)

    def UNPACK_EX(self, inst):
        assert 0 <= inst.argval <= 0xFFFF
        prefix = inst.argval & 0xFF  # low byte
        suffix = inst.argval >> 8  # high byte
        seq = self.pop()
        if seq.has_unpack_var_sequence(self):
            vals = list(seq.unpack_var_sequence(self))
            assert len(vals) >= prefix + suffix
            vals_prefix = vals[:prefix]
            vals_list = vals[prefix : len(vals) - suffix]
            vals_suffix = vals[len(vals) - suffix :]
            for item in reversed(vals_suffix):
                self.push(item)
            self.push(TupleVariable(vals_list))
            for item in reversed(vals_prefix):
                self.push(item)
        else:
            unimplemented(f"UNPACK_EX {seq}")

    def NOP(self, inst):
        pass

    def POP_TOP(self, inst):
        self.pop()

    def ROT_TWO(self, inst):
        a = self.pop()
        b = self.pop()
        self.push(a)
        self.push(b)

    def ROT_THREE(self, inst):
        a = self.pop()
        b = self.pop()
        c = self.pop()
        self.push(a)
        self.push(c)
        self.push(b)

    def ROT_FOUR(self, inst):
        a = self.pop()
        b = self.pop()
        c = self.pop()
        d = self.pop()
        self.push(a)
        self.push(d)
        self.push(c)
        self.push(b)

    def DUP_TOP(self, inst):
        a = self.pop()
        self.push(a)
        self.push(a)

    def DUP_TOP_TWO(self, inst):
        a = self.pop()
        b = self.pop()
        self.push(b)
        self.push(a)
        self.push(b)
        self.push(a)

    def FORMAT_VALUE(self, inst):
        flags = inst.arg
        if (flags & 0x04) == 0x04:
            fmt_spec = self.pop()
        else:
            fmt_spec = ConstantVariable.create("")

        value = self.pop()
        if isinstance(value, SymNodeVariable):
            value = ConstantVariable.create(str(value.sym_num))
        if (flags & 0x03) == 0x01:
            value = BuiltinVariable(str).call_function(self, [value], {})
        elif (flags & 0x03) == 0x02:
            value = BuiltinVariable(repr).call_function(self, [value], {})
        elif (flags & 0x03) == 0x03:
            value = BuiltinVariable(ascii).call_function(self, [value], {})

        fmt_var = ConstantVariable.create("{:" + fmt_spec.as_python_constant() + "}")

        self.call_function(BuiltinVariable(str.format), [fmt_var, value], {})

    def BUILD_STRING(self, inst):
        result = ""
        for _ in range(inst.arg):
            str_var = self.pop()
            assert isinstance(str_var, ConstantVariable)
            result = str_var.value + result
        self.push(ConstantVariable.create(value=result))

    def IS_OP(self, inst):
        assert inst.argval == 0 or inst.argval == 1
        if inst.argval == 0:
            new_argval = "is"
        else:
            new_argval = "is not"
        new_inst = create_instruction("COMPARE_OP", argval=new_argval)
        self.COMPARE_OP(new_inst)

    def CONTAINS_OP(self, inst):
        assert inst.argval == 0 or inst.argval == 1
        left, right = self.popn(2)
        op = inst.argval
        self.push(right.call_method(self, "__contains__", [left], {}))
        if op == 1:
            self.UNARY_NOT(inst)

    def LIST_EXTEND(self, inst):
        v = self.pop()
        assert inst.argval > 0
        obj = self.stack[-inst.arg]
        assert isinstance(obj, ListVariable)
        assert obj.mutable_local
        obj.call_method(self, "extend", [v], {})

    def LIST_TO_TUPLE(self, inst):
        self.push(BuiltinVariable(tuple).call_function(self, [self.pop()], {}))

    def DICT_MERGE(self, inst):
        v = self.pop()
        assert inst.argval > 0
        obj = self.stack[-inst.arg]
        assert isinstance(obj, ConstDictVariable)
        assert obj.mutable_local
        obj.call_method(self, "update", [v], {})

    DICT_UPDATE = DICT_MERGE

    def GEN_START(self, inst):
        self.pop()

    def GET_LEN(self, inst):
        tos = self.stack[-1]
        if tos.is_python_constant():
            self.push(ConstantVariable.create(len(tos.as_python_constant())))
        else:
            self.push(tos.call_method(self, "__len__", [], {}))

    def MATCH_MAPPING(self, inst):
        tos = self.stack[-1]
        assert isinstance(tos, ConstDictVariable)
        if isinstance(tos.items, collections.abc.Mapping):
            self.push(ConstantVariable.create(True))
        else:
            self.push(ConstantVariable.create(False))

    def MATCH_SEQUENCE(self, inst):
        tos = self.stack[-1]
        assert tos.is_python_constant()
        tos_value = tos.as_python_constant()
        if isinstance(tos_value, collections.abc.Sequence) and not isinstance(
            tos_value, (str, bytes, bytearray)
        ):
            self.push(ConstantVariable.create(True))
        else:
            self.push(ConstantVariable.create(False))

    def MATCH_KEYS(self, inst):
        tos = self.stack[-1]
        assert tos.is_python_constant()
        keys = tos.as_python_constant()
        tos1 = self.stack[-2]
        assert isinstance(tos1, ConstDictVariable)
        match_obj = tos1.items
        if all(key in match_obj for key in keys):
            self.push(TupleVariable([match_obj[key] for key in keys]))
            if sys.version_info < (3, 11):
                self.push(ConstantVariable.create(True))
        else:
            self.push(ConstantVariable.create(None))
            if sys.version_info < (3, 11):
                self.push(ConstantVariable.create(False))

    def LOAD_ASSERTION_ERROR(self, inst):
        unimplemented("assert with non-string message")

    UNARY_POSITIVE = stack_op(operator.pos)
    UNARY_NEGATIVE = stack_op(operator.neg)
    UNARY_NOT = stack_op(operator.not_)
    UNARY_INVERT = stack_op(operator.invert)

    BINARY_POWER = stack_op(operator.pow)
    BINARY_MULTIPLY = stack_op(operator.mul)
    BINARY_MATRIX_MULTIPLY = stack_op(operator.matmul)
    BINARY_FLOOR_DIVIDE = stack_op(operator.floordiv)
    BINARY_TRUE_DIVIDE = stack_op(operator.truediv)
    BINARY_MODULO = stack_op(operator.mod)
    BINARY_REMAINDER = stack_op(operator.mod)
    BINARY_ADD = stack_op(operator.add)
    BINARY_SUBTRACT = stack_op(operator.sub)
    BINARY_SUBSCR = break_graph_if_unsupported(push=1)(stack_op(operator.getitem))
    BINARY_LSHIFT = stack_op(operator.lshift)
    BINARY_RSHIFT = stack_op(operator.rshift)
    BINARY_AND = stack_op(operator.and_)
    BINARY_OR = stack_op(operator.or_)
    BINARY_XOR = stack_op(operator.xor)

    INPLACE_POWER = stack_op(operator.ipow)
    INPLACE_MULTIPLY = stack_op(operator.imul)
    INPLACE_MATRIX_MULTIPLY = stack_op(operator.imatmul)
    INPLACE_FLOOR_DIVIDE = stack_op(operator.ifloordiv)
    INPLACE_TRUE_DIVIDE = stack_op(operator.itruediv)
    INPLACE_MODULO = stack_op(operator.imod)
    INPLACE_REMAINDER = stack_op(operator.imod)
    INPLACE_ADD = stack_op(operator.iadd)
    INPLACE_SUBTRACT = stack_op(operator.isub)
    INPLACE_LSHIFT = stack_op(operator.ilshift)
    INPLACE_RSHIFT = stack_op(operator.irshift)
    INPLACE_AND = stack_op(operator.iand)
    INPLACE_XOR = stack_op(operator.ixor)
    INPLACE_OR = stack_op(operator.ior)

    # 3.11 opcodes
    def RESUME(self, inst):
        if inst.arg == 0:
            self.append_prefix_inst(inst)
            self.accept_prefix_inst = False
        else:
            assert not self.accept_prefix_inst

    def BINARY_OP(self, inst):
        if sys.version_info >= (3, 11):
            opname = dis._nb_ops[inst.arg][0][3:]
            if opname.startswith("INPLACE"):
                return getattr(self, "INPLACE_" + opname[8:])(inst)
            return getattr(self, "BINARY_" + opname)(inst)
        else:
            unimplemented("BINARY_OP requires Python 3.11+")

    def PRECALL(self, inst):
        pass

    def KW_NAMES(self, inst):
        kw_names = self.code_options["co_consts"][inst.arg]
        assert isinstance(kw_names, tuple)
        for name in kw_names:
            assert isinstance(name, str)
        assert self.kw_names is None
        self.kw_names = ConstantVariable.create(value=kw_names)

    def PUSH_NULL(self, inst):
        self.push(NullVariable())

    @break_graph_if_unsupported(push=1)
    def CALL(self, inst):
        # see https://docs.python.org/3.11/library/dis.html#opcode-CALL
        # for convention
        contents = self.popn(inst.arg + 2)
        if isinstance(contents[0], NullVariable):
            fn = contents[1]
            args = []
        else:
            fn = contents[0]
            args = [contents[1]]
        kw_names = self.kw_names.value if self.kw_names else ()
        if kw_names:
            args = args + contents[2 : -len(kw_names)]
            kwargs_list = contents[-len(kw_names) :]
            kwargs = dict(zip(kw_names, kwargs_list))
            assert len(kwargs) == len(kw_names)
        else:
            args = args + contents[2:]
            kwargs = {}
        self.call_function(fn, args, kwargs)
        self.kw_names = None

    def COPY(self, inst):
        self.push(self.stack[-inst.arg])

    def SWAP(self, inst):
        self.stack[-1], self.stack[-inst.arg] = self.stack[-inst.arg], self.stack[-1]

    JUMP_BACKWARD = jump
    JUMP_BACKWARD_NO_INTERRUPT = jump

    POP_JUMP_FORWARD_IF_TRUE = generic_jump(operator.truth, False)
    POP_JUMP_BACKWARD_IF_TRUE = generic_jump(operator.truth, False)
    POP_JUMP_FORWARD_IF_FALSE = generic_jump(operator.not_, False)
    POP_JUMP_BACKWARD_IF_FALSE = generic_jump(operator.not_, False)

    def CACHE(self, inst):
        pass

    def BEFORE_WITH(self, inst):
        self.setup_or_before_with(inst)

    def setup_or_before_with(self, inst):
        state = self.copy_graphstate()
        ctx = self.pop()
        if not isinstance(ctx, ContextWrappingVariable):
            unimplemented(f"{inst.opname} {ctx}")

        if isinstance(ctx, GenericContextWrappingVariable):
            # Save the checkpoint to restore if there is
            # graph break under the GenericContextWrappingVariable.
            self.states_before_block.append(state)

        exit = WithExitFunctionVariable(
            ctx,
            inst.target,
        )
        if sys.version_info >= (3, 11):
            # see create_call_resume_at for block stack details
            assert self.next_instruction
            assert self.next_instruction.exn_tab_entry
            target = self.next_instruction.exn_tab_entry.target
        else:
            target = inst.target
        if isinstance(self, InstructionTranslator):
            self.block_stack.append(BlockStackEntry(target, len(self.stack), ctx))
        else:
            self.block_stack.append(BlockStackEntry(target))

        self.push(exit)
        self.push(ctx.enter(self))

    def append_prefix_inst(self, inst):
        assert self.accept_prefix_inst
        self.prefix_insts.append(inst)

    def MAKE_CELL(self, inst):
        self.append_prefix_inst(inst)

    def COPY_FREE_VARS(self, inst):
        self.append_prefix_inst(inst)

    def RETURN_GENERATOR(self, inst):
        self.append_prefix_inst(inst)

    def copy_graphstate(self) -> InstructionTranslatorGraphState:
        """Create a checkpoint of the current state by copying everything"""
        return InstructionTranslatorGraphState(
            self.output.copy_graphstate(),
            collections.OrderedDict(self.symbolic_locals),
            list(self.stack),
            list(self.block_stack),
            self.instruction_pointer,
            self.current_instruction,
            self.next_instruction,
            self.lineno,
        )

    def restore_graphstate(self, state: InstructionTranslatorGraphState):
        """Restore a checkpoint created by self.copy_graphstate()"""
        (
            output_state,
            self.symbolic_locals,
            self.stack,
            self.block_stack,
            self.instruction_pointer,
            self.current_instruction,
            self.next_instruction,
            self.lineno,
        ) = state
        self.output.restore_graphstate(output_state)

    def empty_checkpoint(self):
        if self.checkpoint is None:
            return True
        output_graphstate = self.checkpoint[1][0]
        graphstate = self.checkpoint[1][1:]
        state = (*output_graphstate, *graphstate)
        for obj in state:
            if isinstance(obj, Sized):
                if len(obj) != 0:
                    return False
        return True

    def format_frame_summary(self, additional_stack_frames=None):
        if additional_stack_frames is None:
            additional_stack_frames = []
        return "".join(
            traceback.format_list(
                [self.frame_summary()] + list(reversed(additional_stack_frames))
            )
        )

    def frame_summary(self):
        return traceback.FrameSummary(
            getattr(self.f_code, "co_filename", "<unknown>"),
            self.lineno,
            getattr(self.f_code, "co_name", "<unknown>"),
            lookup_line=False,
        )

    def store_global_weakref(self, name, value):
        install_guard(GlobalWeakRefSource(name).make_guard(GuardBuilder.WEAKREF_ALIVE))
        if name not in self.output.global_scope:
            self.output.install_global(name, weakref.ref(value))

    @property
    def fake_mode(self):
        return self._fake_mode

    def find_symbolic_locals_name(self, tensor_variable):
        for key, value in self.symbolic_locals.items():
            if value is tensor_variable:
                return key
        return None

    @contextlib.contextmanager
    def strict_translation_mode(self):
        self.strict_checks_enabled = True
        try:
            yield
        finally:
            self.strict_checks_enabled = False

    def __init__(
        self,
        output: OutputGraph,
        instructions: List[Instruction],
        f_locals: Dict[str, Any],
        f_globals: Dict[str, Any],
        f_builtins: Dict[str, Any],
        code_options: Dict[str, Any],
        symbolic_locals: Dict[str, VariableTracker],
        symbolic_globals: Dict[str, VariableTracker],
        f_code: types.CodeType,
        export: bool,
        inline_depth: int,
    ):
        super().__init__()

        # Mutable state checkpointed by copy_graphstate()
        self.output = output
        self.symbolic_locals = symbolic_locals
        self.symbolic_globals = symbolic_globals
        self.stack = []
        self.instruction_pointer = 0
        self.current_instruction = create_instruction("NOP")
        self.next_instruction = None
        self.block_stack = []
        # states before SETUP_WITH for checkpointing and fallback
        self.states_before_block: List[InstructionTranslatorGraphState] = []
        self.lineno = code_options["co_firstlineno"]
        self.kw_names = None
        self.accept_prefix_inst = True
        self.prefix_insts = []

        # Properties of the input/output code
        self.instructions: List[Instruction] = instructions
        self.indexof: Dict[Instruction, int] = get_indexof(self.instructions)
        self.f_locals: Dict[
            str, Any
        ] = f_locals  # needed for recording accessed locals for replay
        self.f_globals: Dict[str, Any] = f_globals
        self.f_builtins: Dict[str, Any] = f_builtins
        self.code_options: Dict[str, Any] = code_options
        self.f_code: types.CodeType = f_code

        # Execution record for replaying errors
        self.exec_recorder = ExecutionRecorder(code=f_code, code_options=code_options)
        # Stack of module being parsed, current nn.module is at the end of ordered dict.
        # The first field of tuple is the fully qualified name of current module
        # in original hierarchy.  The second field is the type of current nn.module
        self.nn_module_stack: Dict[str, Tuple[str, Type[Any]]] = {}
        # Flag to indicate whether tracing is used for export.
        self.export = export

        self._fake_mode = output.tracing_context.fake_mode

        self.checkpoint = None
        self.random_calls = []

        self.strict_checks_enabled = False

        if sys.version_info >= (3, 10):
            from .resume_execution import (
                CO_ASYNC_GENERATOR,
                CO_COROUTINE,
                CO_GENERATOR,
                CO_ITERABLE_COROUTINE,
            )

            if f_code.co_flags & (
                CO_GENERATOR | CO_COROUTINE | CO_ITERABLE_COROUTINE | CO_ASYNC_GENERATOR
            ):
                self.push(BuiltinVariable(None))

        self.inline_depth = inline_depth
        self.inconsistent_side_effects = False
        linecache.lazycache(f_code.co_filename, f_globals)
        self.log_starts_line()


class InstructionTranslator(InstructionTranslatorBase):
    mutated_closure_cell_contents: Set[str]

    @staticmethod
    def current_tx() -> "InstructionTranslator":
        return tls.current_tx

    @contextlib.contextmanager
    def set_current_tx(self):
        prior = getattr(tls, "current_tx", None)
        tls.current_tx = self
        yield
        tls.current_tx = prior

    def __init__(
        self,
        instructions: List[Instruction],
        f_code,
        f_locals,
        f_globals,
        f_builtins,
        code_options,
        compiler_fn,
        one_graph,
        export,
        export_constraints,
        mutated_closure_cell_contents: Set[str],
        frame_state,
    ):
        _step_logger()(
            logging.INFO,
            f"torchdynamo start tracing {f_code.co_name} {code_options['co_filename']}:{code_options['co_firstlineno']}",
        )
        super().__init__(
            output=OutputGraph(
                code_options,
                compiler_fn,
                self,
                export,
                export_constraints,
                frame_state,
                local_scope=f_locals,
                global_scope=f_globals,
                f_code=f_code,
            ),
            instructions=instructions,
            f_locals=f_locals,
            f_globals=f_globals,
            f_builtins=f_builtins,
            code_options=code_options,
            symbolic_locals=collections.OrderedDict(),  # set below
            # A global var is inserted only after a STORE_GLOBAL happens to it
            symbolic_globals=collections.OrderedDict(),
            f_code=f_code,
            export=export,
            inline_depth=0,
        )

        # as soon as we create the tracing context we should keep it active, so any calls
        # into dynamo apis can rely on finding it
        with tracing(self.output.tracing_context), self.set_current_tx():
            self.one_graph: bool = one_graph
            self.export = export
            self.mutated_closure_cell_contents = mutated_closure_cell_contents
            if self.export:
                assert (
                    self.one_graph
                ), "Export without one graph - something has gone wrong."

            vars = list(code_options["co_varnames"])
            cells_and_freevars = [x for x in self.cell_and_freevars() if x not in vars]
            vars.extend(cells_and_freevars)
            cells_and_freevars_set = set(cells_and_freevars)

            self.symbolic_locals = {
                k: variables.LazyVariableTracker.create(
                    f_locals[k],
                    source=LocalSource(k, cell_or_freevar=k in cells_and_freevars_set),
                )
                for k in vars
                if k in f_locals
            }
            if export:
                # export gets confused if we never realize unused inputs
                # in export mode just eagerly realize everything
                self.symbolic_locals = VariableTracker.apply(
                    lambda x: x.realize(), self.symbolic_locals
                )

            self._freevars_ids = dict()
            for name in self.code_options["co_freevars"]:
                if name in f_locals:
                    self._freevars_ids[name] = id(f_locals[name])

    def run(self):
        super().run()

    def match_nested_cell(self, name, cell):
        """Match a cell in this method to one in a function we are inlining"""
        value = cell.cell_contents
        # TODO(jansel): check the id of the cell rather than the contents
        if id(value) != self._freevars_ids.get(name):
            return None
        return self.symbolic_locals[name]

    def should_compile_partial_graph(self):
        return all(b.can_restore() for b in self.block_stack) and not self.one_graph

    def create_call_resume_at(self, inst):
        self.instruction_pointer = None

        if inst.opname == "RETURN_VALUE":
            return [create_instruction("RETURN_VALUE")]

        reads = livevars_analysis(self.instructions, inst)
        argnames = tuple(
            k
            for k in self.symbolic_locals.keys()
            if k in reads and k not in self.cell_and_freevars()
        )

        cg = PyCodegen(self)

        # Python does not allow null to be an arg to a function, so
        # we remove nulls from the stack and restore them in the
        # prologue of the resume function

        # sorted list of indices of nulls on the stack
        null_idxes: List[int] = []
        if sys.version_info >= (3, 11):
            # find indices of NullVariables
            for i, var in enumerate(self.stack):
                if isinstance(var, NullVariable):
                    null_idxes.append(i)
            # generate bytecode to pop the nulls
            null_cnt = 0
            for i, var in enumerate(reversed(self.stack)):
                if isinstance(var, NullVariable):
                    for j in range(2, i + 2 - null_cnt):
                        cg.append_output(create_instruction("SWAP", arg=j))
                    cg.extend_output(cg.pop_null())
                    null_cnt += 1

        # we popped all nulls from the stack at runtime,
        # so we should not count NullVariables
        stack_len = len(self.stack) - len(null_idxes)
        nargs = stack_len + len(argnames)

        name = unique_id(f"__resume_at_{inst.offset}")

        new_code: types.CodeType = ContinueExecutionCache.lookup(
            self.f_code,
            self.lineno,
            inst.offset,
            tuple(b.target.offset for b in self.block_stack),
            stack_len,
            argnames,
            tuple(b.resume_fn() for b in self.block_stack),
            tuple(null_idxes),
        )

        # Add original GraphModule context to the resume function to handle
        # the case of a graph break while tracing a GraphModule
        orig_graphmodule_maybe = code_context.get_context(self.f_code).get(
            "orig_graphmodule", None
        )
        if orig_graphmodule_maybe is not None:
            code_context.get_context(new_code)[
                "orig_graphmodule"
            ] = orig_graphmodule_maybe

        if new_code.co_freevars:
            cg.make_function_with_closure(name, new_code, True, stack_len)
        else:
            self.output.install_global(
                name, types.FunctionType(new_code, self.f_globals, name)
            )
            cg.extend_output(cg.load_function_name(name, True, stack_len))

        cg.extend_output([cg.create_load(k) for k in argnames])
        cg.extend_output(create_call_function(nargs, False))
        cg.append_output(create_instruction("RETURN_VALUE"))
        return cg.get_instructions()

    def symbolic_locals_contain_module_class(self):
        for v in self.symbolic_locals.values():
            if isinstance(v, UserDefinedClassVariable) and issubclass(
                v.as_python_constant(), torch.nn.Module
            ):
                return True
        return False

    def RETURN_VALUE(self, inst):
        if (
            self.output.count_calls() == 0
            and not self.inconsistent_side_effects
            and not self.symbolic_locals_contain_module_class()
            and not self.export
        ):
            raise exc.SkipFrame("because no content in function call")
        self.instruction_pointer = None
        _step_logger()(
            logging.INFO,
            f"torchdynamo done tracing {self.f_code.co_name} (RETURN_VALUE)",
        )
        log.debug("RETURN_VALUE triggered compile")
        self.output.compile_subgraph(
            self,
            reason=GraphCompileReason(
                "return_value", [self.frame_summary()], graph_break=False
            ),
        )
        self.output.add_output_instructions([create_instruction("RETURN_VALUE")])


class InliningInstructionTranslator(InstructionTranslatorBase):
    """Trace and inline a called method"""

    symbolic_result: Optional[TensorVariable]

    @classmethod
    def inline_call(cls, parent, func, args, kwargs):
        with patch.dict(counters, {"unimplemented": counters["inline_call"]}):
            return cls.inline_call_(parent, func, args, kwargs)

    @staticmethod
    def check_inlineable(func):
        if func.has_self():
            unimplemented("inline with __self__")

        if func.get_name() == "patched_init":
            unimplemented("Patched init cannot be inlined.")

        try:
            func_value = func.get_function()
        except NotImplementedError:
            func_value = None

        if (
            func.get_name() == "__torch_function__"
            or func_value is torch._tensor._convert
        ):
            return skipfiles.SkipResult(False, "Allow __torch_function__")

        if func_value and id(func_value) in allowed_functions._disallowed_function_ids:
            unimplemented(f"inlining disallowed: {func_value}")

        result = skipfiles.check_verbose(func, allow_torch=True)
        if result.skipped:
            from torch._dynamo.variables.misc import (
                produce_trampoline_autograd_apply,
                produce_trampoline_autograd_bwd,
                produce_trampoline_autograd_fwd,
            )

            # _origin marks this as coming from an internal dynamo known function that is safe to
            # trace through.
            if hasattr(func.fn, "_origin") and func.fn._origin in [
                produce_trampoline_autograd_fwd,
                produce_trampoline_autograd_apply,
                produce_trampoline_autograd_bwd,
            ]:
                # Known sound
                return skipfiles.SkipResult(False, "allowlist in dynamo known function")
            unimplemented(
                f"'inline in skipfiles: {func.fn.__qualname__} | {func.get_name()} {func.get_filename()}, {result.reason}'"
            )

        if isinstance(func, UserFunctionVariable) and inspect.getattr_static(
            func.get_function(), "_torchdynamo_disable", False
        ):
            unimplemented(
                f"call torch._dynamo.disable() wrapped function {func.get_function()}"
            )
        else:
            return result

    @staticmethod
    def inline_call_(
        parent, func: VariableTracker, args: List[VariableTracker], kwargs
    ):
        assert isinstance(
            func,
            (UserFunctionVariable, NestedUserFunctionVariable),
        )
        result = InliningInstructionTranslator.check_inlineable(func)
        assert result.skipped is False
        try:
            sub_locals, closure_cells = func.bind_args(parent, args, kwargs)
        except TypeError as e:
            # Wrap the general TypeError during bind_args() to the internal ArgsMismatchError with detailed info
            raise ArgsMismatchError(  # noqa: TRY200
                "{reason}.\n  func = {func}, args = {args}, kwargs = {kwargs}".format(
                    reason=str(e),
                    func=f"'{func.get_name()}' {func.get_filename()}:{func.get_code().co_firstlineno}",
                    args=[arg.python_type() for arg in args],
                    kwargs=kwargs,
                ),
            )

        for v in itertools.chain(sub_locals.values(), closure_cells.values()):
            if not isinstance(v, VariableTracker):
                unimplemented(f"unconverted arg {v}")

        code: types.CodeType = func.get_code()
        if code.co_name in ("__setitem__", "__setattr__") and not (
            args is not None
            and len(args) > 0
            and isinstance(args[0], variables.CustomizedDictVariable)
        ):
            unimplemented(f"inline {code.co_name}")

        suffix = ""
        # TODO: mlazos, add support for enabling multiple artifact logs
        # with a single alias
        if torch._logging._internal.log_state.is_artifact_enabled("output_code"):
            suffix = f"\n{dis.Bytecode(code).dis()}"
        if sys.version_info >= (3, 11):
            cur_inst = parent.current_instruction
            parent_code = parent.f_code
            header = parent.get_line_of_code_header(lineno=cur_inst.positions.lineno)

            def get_trace_call_log_str():
                line = get_instruction_source_311(parent_code, cur_inst).rstrip()
                return f"TRACE inlined call {code.co_name} from {header}\n{line}"

            trace_call_log.debug("%s", LazyString(get_trace_call_log_str))
        log.debug("INLINING %s%s, %s", code, suffix, result.reason)

        # Detect inline GraphModule calls in order to propagate node metadata,
        # by checking if the first argument (self) is a variable tracking a GraphModule.
        if args and isinstance(args[0], NNModuleVariable):
            module = parent.output.get_submodule(args[0].module_key)
            if isinstance(module, torch.fx.GraphModule):
                # The inline call might not actually be a call to `forward`,
                # but it is enough to add a context for `forward` in case it is called.
                code_context.get_context(module.forward.__code__)[
                    "orig_graphmodule"
                ] = module

        tracer: InliningInstructionTranslator
        if is_generator(code):
            tracer = InliningGeneratorInstructionTranslator(
                parent, code, sub_locals, parent.symbolic_globals, closure_cells, func
            )
        else:
            tracer = InliningInstructionTranslator(
                parent, code, sub_locals, parent.symbolic_globals, closure_cells, func
            )

        strict_ctx: Any = contextlib.nullcontext()
        if parent.strict_checks_enabled:
            strict_ctx = tracer.strict_translation_mode()
        try:
            with strict_ctx:
                tracer.run()
        except exc.SkipFrame as e:
            msg = f"SKIPPED INLINING {code}: {e}"
            log.debug(msg)
            raise Unsupported(msg) from e
        except Exception as e:
            log.debug("FAILED INLINING %s", code)
            raise
        assert tracer.symbolic_result is not None
        func.export_freevars(parent, tracer)

        if tracer.f_globals is parent.f_globals:
            # Merge symbolic_globals back if parent and child are in the same namespace
            parent.symbolic_globals.update(tracer.symbolic_globals)

        parent.inconsistent_side_effects |= tracer.inconsistent_side_effects

        log.debug("DONE INLINING %s", code)

        if is_generator(code):
            assert isinstance(tracer, InliningGeneratorInstructionTranslator)
            assert tracer.symbolic_result.as_python_constant() is None
            return ListIteratorVariable(
                tracer.generated_items,
                mutable_local=MutableLocal(),
            )
        else:
            return tracer.symbolic_result

    def __init__(
        self,
        parent: InstructionTranslatorBase,
        code: types.CodeType,
        symbolic_locals: Dict[str, VariableTracker],
        symbolic_globals: Dict[str, VariableTracker],
        closure_cells: Dict[str, VariableTracker],
        funcvar: BaseUserFunctionVariable,
    ):
        f_globals = funcvar.get_globals()
        f_builtins = f_globals["__builtins__"]
        if not isinstance(f_builtins, dict):
            f_builtins = f_builtins.__dict__
        instructions = cleaned_instructions(code)
        propagate_line_nums(instructions)
        super().__init__(
            output=parent.output,
            f_locals={},
            f_globals=f_globals,
            f_builtins=f_builtins,
            symbolic_locals=symbolic_locals,
            symbolic_globals=symbolic_globals,
            instructions=instructions,
            code_options={k: getattr(code, k) for k in dir(code)},
            f_code=code,
            export=parent.export,
            inline_depth=parent.inline_depth + 1,
        )
        self.parent = parent
        self.symbolic_result = None
        self.closure_cells = closure_cells
        self.nn_module_stack = parent.nn_module_stack.copy()

    @property
    def fake_mode(self):
        return self.parent.fake_mode

    def run_ctx_mgr(self):
        return TracingContext.current_frame(self.parent.frame_summary())

    def STORE_DEREF(self, inst):
        if inst.argval in self.closure_cells:
            cell = self.closure_cells[inst.argval]
            val = self.pop()
            if isinstance(cell, ClosureVariable):
                if not self.output.is_root_tracer():
                    unimplemented(
                        "HigherOrderOperator: Mutating a variable not in the current scope (ClosureVariable)"
                    )
                self.output.root_tx.symbolic_locals[cell.name] = val
            else:
                self.output.side_effects.store_cell(cell, val)
        else:
            maybe_cell = self.symbolic_locals.get(inst.argval)
            if isinstance(
                maybe_cell,
                variables.NewCellVariable,
            ):
                self.output.side_effects.store_cell(
                    self.symbolic_locals[inst.argval], self.pop()
                )
            else:
                if (
                    maybe_cell is not None
                    and maybe_cell.source.name()
                    not in self.output.root_tx.mutated_closure_cell_contents
                ):
                    # Why is the source name here unique?
                    # mutated_closure_cell_contents is a per-frame
                    # concept, and sources identify, e.g., particular
                    # locals from the frame.  If you had two locals,
                    # they'll get different source names, and therefore
                    # differ here.
                    self.output.root_tx.mutated_closure_cell_contents.add(
                        maybe_cell.source.name()
                    )
                    raise exc.RestartAnalysis()
                unimplemented("write to __closure__ while inlining")

    def LOAD_DEREF(self, inst):
        if inst.argval in self.closure_cells:
            cell = self.closure_cells[inst.argval]
            if isinstance(cell, ClosureVariable):
                self.push(self.output.root_tx.symbolic_locals[cell.name])
            else:
                self.push(self.output.side_effects.load_cell(cell))
        else:
            maybe_sym_local = self.symbolic_locals.get(inst.argval, None)
            if isinstance(maybe_sym_local, variables.NewCellVariable):
                self.push(self.output.side_effects.load_cell(maybe_sym_local))
            else:
                super().LOAD_DEREF(inst)

    def LOAD_CLOSURE(self, inst):
        assert inst.argval in self.cell_and_freevars()
        if inst.argval in self.closure_cells:
            self.push(self.closure_cells[inst.argval])
        else:
            self.push(InlinedClosureVariable(name=inst.argval))

    def check_replace_is_safe(self, oldvar):
        if not is_side_effect_safe(oldvar.mutable_local):
            unimplemented(
                "HigherOrderOperator: Mutating a variable not in the current scope (replace_all)"
            )

    def replace_all(self, oldvar: VariableTracker, newvar: VariableTracker):
        self.check_replace_is_safe(oldvar)
        newvar = super().replace_all(oldvar, newvar)
        # recursively check and update parent's locals and stack in case oldvar is from parent
        translator: InstructionTranslatorBase = self
        while hasattr(translator, "parent"):
            translator = translator.parent  # type: ignore[attr-defined]
            translator.update_locals_and_stack(oldvar, newvar)
        return newvar

    def should_compile_partial_graph(self):
        return False  # inlining functions is all-or-nothing

    def create_call_resume_at(self, offset):
        unimplemented("cant resume while inlining")

    def RETURN_VALUE(self, inst):
        self.symbolic_result = self.pop()
        self.instruction_pointer = None


class InliningGeneratorInstructionTranslator(InliningInstructionTranslator):
    generated_items: List[VariableTracker]

    def __init__(self, *args, **kwargs):
        super().__init__(*args, **kwargs)
        self.generated_items = []

    def YIELD_VALUE(self, inst: Instruction):
        self.generated_items.append(self.pop())
        # TODO(jansel): figure out why this is needed, it isn't in the docs for YIELD_VALUE
        self.push(ConstantVariable.create(None))

    def GET_YIELD_FROM_ITER(self, inst):
        tos = self.stack[-1]
        if not isinstance(tos, ListIteratorVariable):
            self.pop()
            res = BuiltinVariable(iter).call_function(self, [tos], {})
            self.push(res)
        return self.YIELD_FROM(inst)

    def YIELD_FROM(self, inst):
        while True:
            tos = self.stack[-1].realize()
            if isinstance(tos, ConstantVariable) and tos.value is None:
                self.pop()
                return
            if isinstance(tos, ListIteratorVariable):
                try:
                    val, next_iter = tos.next_variables()
                    self.replace_all(tos, next_iter)
                    self.push(val)
                    # TODO(voz): Unclear if we need the push None in YIELD_VALUE?
                    self.YIELD_VALUE(inst)
                    self.pop()
                    self.push(next_iter)
                except StopIteration:
                    return
            else:
                unimplemented(f"YIELD_FROM {typestr(tos)}")

    def SEND(self, inst):
        assert len(self.stack) >= 2
        val = self.pop()
        tos = self.stack[-1]
        if isinstance(tos, ListIteratorVariable):
            if isinstance(val, ConstantVariable) and val.value is None:
                self.push(val)
                self.instruction_pointer = self.indexof[inst.target]
            else:
                # invoke send
                # Unreachable code - if you hit this, you are implementing generator support and have
                # lifted the `unimplemented("generator")` in frame conversion. This codepath handles
                # subgenerator and lines up with this line in Python 3.11
                # https://github.com/python/cpython/blob/3.11/Python/ceval.c#L2597
                unimplemented("Unreachable sub-generator code")
        else:
            unimplemented(f"SEND {typestr(tos)}")<|MERGE_RESOLUTION|>--- conflicted
+++ resolved
@@ -1075,14 +1075,6 @@
 
     def COMPARE_OP(self, inst):
         left, right = self.popn(2)
-<<<<<<< HEAD
-        left = left.as_specialized(self)
-        right = right.as_specialized(self)
-=======
-        left = left
-        right = right
-        options = VariableTracker.propagate([left, right])
->>>>>>> 06f25251
         op = inst.argval
         supported_any = dict(
             itertools.chain(
@@ -1300,16 +1292,7 @@
 
     def BUILD_SLICE(self, inst):
         items = self.popn(inst.argval)
-        self.push(
-            SliceVariable(
-<<<<<<< HEAD
-                [x.as_specialized(self) for x in items],
-=======
-                items,
-                **options,
->>>>>>> 06f25251
-            )
-        )
+        self.push(SliceVariable(items))
 
     def BUILD_LIST(self, inst):
         items = self.popn(inst.argval)
