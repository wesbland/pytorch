from __future__ import annotations

import ast
import builtins
import collections
import dataclasses
import enum
import functools
import importlib
import inspect
import itertools
import logging
import math
import os
import re
import sys
import types
import weakref
from inspect import currentframe, getframeinfo
from typing import Any, Callable, Dict, List, Optional, Tuple, Type, Union
from weakref import ReferenceType


try:
    import numpy as np
except ModuleNotFoundError:
    np = None  # type: ignore[assignment]

import torch
import torch.utils._device
from torch._dynamo.source import (
    is_from_local_source,
    TensorProperty,
    TensorPropertySource,
)

from torch._guards import (
    DuplicateInputs,
    Guard,
    GuardBuilderBase,
    GuardEnvExpr,
    GuardSource,
    Source,
)
from torch.fx.experimental.symbolic_shapes import (
    EqualityConstraint,
    is_symbolic,
    SYMPY_INTERP,
)

from torch.utils._traceback import format_frame, report_compile_source_on_error
from torch.utils.weak import TensorWeakRef, WeakIdRef

from . import config, convert_frame, mutation_guard
from .eval_frame import set_guard_error_hook, set_guard_fail_hook
from .exc import unimplemented
from .source import DefaultsSource, LocalSource, TypeSource
from .types import GuardedCode, GuardFail, GuardFn  # noqa: F401
from .utils import (
    dict_const_keys,
    dict_const_keys_repr,
    dict_param_key_ids,
    guard_failures,
    is_guard_failure_reporting_enabled,
    istype,
    orig_code_map,
    tensor_always_has_static_shape,
    tuple_iterator_getitem,
    tuple_iterator_len,
)

log = logging.getLogger(__name__)
guards_log = torch._logging.getArtifactLogger(__name__, "guards")
verbose_guards_log = torch._logging.getArtifactLogger(__name__, "verbose_guards")

TensorGuards = torch._C._dynamo.guards.TensorGuards
check_obj_id = torch._C._dynamo.guards.check_obj_id
check_type_id = torch._C._dynamo.guards.check_type_id
dict_version = torch._C._dynamo.guards.dict_version


# For user stack printing
@functools.lru_cache(None)
def uninteresting_files():
    import torch._dynamo.external_utils

    mods = [
        torch._dynamo.external_utils,
    ]
    return {inspect.getfile(m) for m in mods}


CLOSURE_VARS = collections.OrderedDict(
    [
        ("___check_type_id", check_type_id),
        ("___check_obj_id", check_obj_id),
        (
            "___current_backend",
            lambda: torch._dynamo.eval_frame.guarded_backend_cache.current_backend,
        ),
        (
            "___lookup_backend",
            lambda backend_obj_id: torch._dynamo.eval_frame.guarded_backend_cache.cached_backends[
                backend_obj_id
            ],
        ),
        (
            "___skip_backend_check",
            lambda: torch._dynamo.eval_frame.guarded_backend_cache.skip_backend_check_for_run_only_mode,
        ),
        (
            "___applicable_config_hash",
            lambda: torch._dynamo.eval_frame.get_saved_else_current_config_hash().hex(),
        ),
        ("___odict_getitem", collections.OrderedDict.__getitem__),
        ("___dict_param_key_ids", dict_param_key_ids),
        ("___dict_const_keys", dict_const_keys),
        ("___dict_version", dict_version),
        ("___dict_contains", lambda a, b: a in b),
        ("___tuple_iterator_len", tuple_iterator_len),
        ("___tuple_iterator_getitem", tuple_iterator_getitem),
        ("__math_isnan", math.isnan),
        ("inf", float("inf")),
        ("__load_module", lambda name: importlib.import_module(name)),
        ("utils_device", torch.utils._device),
        ("device", torch.device),
        ("__as_tensor", torch.as_tensor),
    ]
)

if sys.version_info[:2] <= (3, 8):
    # [Note: Python Version <= 3.8]
    # This branch should be dropped when we drop support for Python 3.8.
    # Reason: 'ast.unparse' function was introduced in Python 3.9.

    try:
        import astunparse  # type: ignore[import]

        def _ast_unparse(node: ast.AST) -> str:
            return astunparse.unparse(node).replace("\n", "")

        HAS_UNPARSE_FUNCTIONS = True
    except ImportError:
        HAS_UNPARSE_FUNCTIONS = False
        pass
else:
    HAS_UNPARSE_FUNCTIONS = True

    def _ast_unparse(node: ast.AST) -> str:
        return ast.unparse(node).replace("\n", "")


def strip_function_call(name):
    """
    "___odict_getitem(a, 1)" => "a"
    "a.layers[slice(2)][0]._xyz" ==> "a"
    "getattr(a.layers[slice(2)][0]._abc, '0')" ==> "a"
    "getattr(getattr(a.x[3], '0'), '3')" ==> "a"
    "a.layers[slice(None, -1, None)][0]._xyz" ==> "a"
    """
    # recursively find valid object name in function
    valid_name = re.compile("[A-Za-z_].*")
    curr = ""
    for char in name:
        if char in " (":
            curr = ""
        elif char in "),[]":
            if curr and curr != "None" and valid_name.match(curr):
                return strip_function_call(curr)
        else:
            curr += char

    return strip_getattr_getitem(name)


def strip_getattr_getitem(name):
    """
    "a[1]" => "a"
    "a.foo" => "a"
    """
    return re.split(r"[.\[]", name)[0]


# The ready to eval generated code (possibly multiple parts) for a guard, plus
# the original guard object that created it for provenance
@dataclasses.dataclass
class GuardCodeList:
    code_list: List[str]
    guard: Guard


class GuardBuilder(GuardBuilderBase):
    def __init__(
        self,
        id_ref: Callable[[Type[object]], str],
        source_ref: Callable[[Source], str],
        lookup_weakrefs: Callable[[Type[object]], ReferenceType[object]],
        local_scope: Dict[str, object],
        global_scope: Dict[str, object],
        check_fn_manager: CheckFunctionManager,
    ):
        self.id_ref = id_ref
        self.source_ref = source_ref
        self.lookup_weakrefs = lookup_weakrefs
        self.scope: Dict[str, Dict[str, object]] = {"L": local_scope, "G": global_scope}
        self.scope["__builtins__"] = builtins.__dict__.copy()
        for (
            name,
            package_module,
        ) in torch.package.package_importer._package_imported_modules.items():
            name = name.replace(">", "_").replace("<", "_").replace(".", "_dot_")
            # Write the package module into the scope so that we can import it
            self.scope["__builtins__"][name] = package_module  # type: ignore[index]
            # Write the demangled name to the scope so that we can use it
            self.scope[name] = package_module

        self.argnames: List[str] = []
        # Code is python expression strings generated for each guard
        self.code: List[GuardCodeList] = []
        # shape_env_code is only used by builder and is used for
        # shape env code.  This exists only because we need to make sure
        # shape env guards get run after tensor match guards (since the
        # tensor match guards make sure we actually have tensors)
        self.shape_env_code: List[GuardCodeList] = []

        # [Note - On Eager Tensor Guards]
        # Most of the time, we generate Python code in a guard to directly
        # check various properties.  However, tensors are a bit special;
        # it is too slow to check their properties one-by-one in Python.
        # Instead, there is a C++ function TensorGuards.check which takes
        # all of the tensor arguments and checks them all against compile-time
        # examples entirely in C++.  Thus, every time we process a
        # TENSOR_MATCH guard, we just add another entry to
        # tensor_check_names/tensor_check_examples, saying "for this local,
        # check it against this example", and it all ends up getting
        # swept up into a single call to ___check_tensors.  Invariant:
        # len(tensor_check_names) == len(tensor_check_examples).
        # TODO: something here
        self.tensor_check_names: List[str] = []
        self.tensor_check_examples: List[torch.Tensor] = []
        self.tensor_check_guards: List[Guard] = []

        self.check_fn_manager: CheckFunctionManager = check_fn_manager
        # Keep track of weak references of objects with ID_MATCH guard. This
        # info is stored alongside optimized_code and check_fn and is used to
        # limit the number of cache entries with same ID_MATCH'd object.
        self.id_matched_objs: Dict[str, ReferenceType[object]] = {}
        self.config_hash = None

    # Warning: use this with care!  This lets you access what the current
    # value of the value you are guarding on is.  You probably don't want
    # to actually durably save this value though (because it's specific
    # to this frame!)  Instead, you should be reading out some property
    # (like its type) which is what you permanently install into the
    # guard code.
    def get(self, name: str) -> Any:
        return eval(name, self.scope, CLOSURE_VARS)

    # Registers the usage of the source name referenced by the
    # string (or stored in the Guard) as being guarded upon.  It's important
    # to call this before generating some code that makes use of 'guard',
    # because without this call, we won't actually bind the variable
    # you reference in the actual guard closure (oops!)
    def arg_ref(self, guard: Union[str, Guard]) -> str:
        name: str
        if isinstance(guard, str):
            name = guard
        else:
            name = guard.name
        base = strip_getattr_getitem(strip_function_call(name))
        if base not in self.argnames:
            if re.match(r"[a-zA-Z0-9_]+", base):
                if re.match(r"^\d+$", base):
                    log.warning("invalid var name: %s", guard)
                self.argnames.append(base)

        return name

    def TYPE_MATCH(self, guard: Guard):
        # ___check_type_id is same as `id(type(x)) == y`
        t = type(self.get(guard.name))
        obj_id = self.id_ref(t)
        code = f"___check_type_id({self.arg_ref(guard)}, {obj_id})"
        self._produce_guard_code(guard, [code])

    def DICT_VERSION(self, guard: Guard):
        # ___check_dict_version is same as `dict_version(x) == y`
        ref = self.arg_ref(guard)
        version = dict_version(self.get(guard.name))
        code = f"___dict_version({ref}) == {version}"
        self._produce_guard_code(guard, [code])

    def DICT_CONTAINS(self, guard: Guard, key: str, invert: bool):
        dict_ref = self.arg_ref(guard)

        maybe_not = "not " if invert else ""
        code = f"{maybe_not}___dict_contains({key!r}, {dict_ref})"
        return self._produce_guard_code(guard, [code])

    def BOOL_FALSE(self, guard: Guard):
        # Guard on the runtime value being 'False',
        # can be faster than seemingly equivalent checks like DICT_KEYS for empty dict
        #
        # WARNING: this guard is not safe to use generally.  It only works if the runtime
        # value is of a type that supports bool(), and some types e.g. Tensor do not.
        # Only use this guard in cases you can guarantee the runtime type will be friendly.
        # (e.g. Specialized NNModule with mutation protection via setattr)
        #
        # Why not simply check the runtime type inside this guard?  It's slow enough to defeat
        # the purpose of using this guard, which itself is supposed to be a faster alternative
        # to DICT_KEYS.
        ref = self.arg_ref(guard)
        code = f"not {ref}"
        self._produce_guard_code(guard, [code])

    def ID_MATCH(self, guard: Guard):
        # ___check_obj_id is same as `id(x) == y`
        if isinstance(guard.originating_source, TypeSource):
            # optional optimization to produce cleaner/faster guard code
            return self.TYPE_MATCH(
                Guard(
                    guard.originating_source.base, guard.source, GuardBuilder.TYPE_MATCH
                )
            )

        ref = self.arg_ref(guard)
        val = self.get(guard.name)
        code = f"___check_obj_id({ref}, {self.id_ref(val)})"
        self._produce_guard_code(guard, [code])

        # Keep track of ID_MATCH'd objects. This will be used to modify the
        # cache size logic
        if isinstance(guard.originating_source, LocalSource):
            # TODO(janimesh) - This is currently restricted to nn.Module objects
            # because many other ID_MATCH'd objects fail - like DeviceMesh.
            # Increase the scope of ID_MATCH'd objects.
            if isinstance(val, torch.nn.Module):
                local_name = guard.originating_source.local_name
                weak_id = self.lookup_weakrefs(val)
                if weak_id is not None:
                    self.id_matched_objs[local_name] = weak_id

    def NAME_MATCH(self, guard: Guard):
        obj = self.get(guard.name)
        code = f"{self.arg_ref(guard)}.__name__ == '{obj.__name__}'"
        self._produce_guard_code(guard, [code])

    def DATA_PTR_MATCH(self, guard: Guard):
        obj = self.get(guard.name)
        code = f"{self.arg_ref(guard)}.data_ptr() == {obj.data_ptr()}"
        self._produce_guard_code(guard, [code])

    def HASATTR(self, guard: Guard):
        m = re.match(r"^(.*)[.]([a-zA-Z0-9_]+)$", guard.name)
        assert m, f"invalid hasattr check {guard.name}"
        base, attr = m.group(1, 2)
        ref = self.arg_ref(base)
        val = hasattr(self.get(base), attr)
        code = None
        if val:
            code = f"hasattr({ref}, {attr!r})"
        else:
            code = f"not hasattr({ref}, {attr!r})"

        self._produce_guard_code(guard, [code], provided_guarded_object=self.get(base))

    def EQUALS_MATCH(self, guard: Guard):
        ref = self.arg_ref(guard)
        val = self.get(guard.name)
        t = type(val)
        if np:
            np_types = (
                np.int8,
                np.int16,
                np.int32,
                np.int64,
                np.uint8,
                np.uint16,
                np.uint32,
                np.uint64,
                np.float16,
                np.float32,
                np.float64,
            )
        else:
            np_types = ()  # type: ignore[assignment]
        ok_types = (
            int,
            float,
            bool,
            type(None),
            str,
            type,
            list,
            tuple,
            set,
            slice,
            frozenset,
            range,
            torch.Size,
            torch.device,
            torch.dtype,
            *np_types,
        )
        if istype(val, dict):
            assert all(
                istype(x, ok_types) for x in itertools.chain(val.keys(), val.values())
            )
        else:
            assert istype(
                val,
                ok_types,
            ), t.__name__

        if istype(val, (torch.device, torch.dtype)):
            # TODO(jansel): is this slow? perhaps optimize it
            code = [f"str({ref}) == {str(val)!r}"]
            self._produce_guard_code(guard, code)
            return

        # Special case for nan because float("nan") == float("nan") evaluates to False
        if istype(val, float) and math.isnan(val):
            code = list()
            code.append(f"___check_type_id({ref}, {self.id_ref(t)})")
            code.append(f"__math_isnan({ref})")
            self._produce_guard_code(guard, code)
            return

        code = list()

        # If matching equality against list/tuple, we must also check that
        # the internal types match.  (TODO: what about nested lists?)
        if istype(val, (list, tuple)):
            # NB: LIST_LENGTH takes care of the outer __check_type_id test
            self.LIST_LENGTH(guard)

            for idx, elem in enumerate(val):
                code.append(
                    f"___check_type_id({ref}[{idx}], {self.id_ref(type(elem))})"
                )
        else:
            # Add type check to prevent equality check between tensor and non-tensor.
            code.append(f"___check_type_id({ref}, {self.id_ref(t)})")

        if istype(val, torch.Size):
            val = tuple(val)

        # TODO: It feels like it would be better to just implement our own
        # equality test in C that handles all of the necessary type checking
        # and NaN tests
        code.append(f"{ref} == {val!r}")
        self._produce_guard_code(guard, code)

    def CONSTANT_MATCH(self, guard: Guard):
        val = self.get(guard.name)
        if istype(val, (bool, type(None))):
            self.ID_MATCH(guard)
        else:
            self.EQUALS_MATCH(guard)

    def NN_MODULE(self, guard: Guard):
        self.ID_MATCH(guard)
        ref = self.arg_ref(guard)
        val = self.get(guard.name)

        def setup_guard():
            assert istype(val.training, bool)
            # TODO: Why doesn't this use produce_guard_code?
            self.code.append(
                GuardCodeList([f"{ref}.training == {val.training}"], guard)
            )

        if hasattr(val, "training"):
            # There are cases where a monkeypatched object has a guard made between __new__ and __init__
            setup_guard()
        else:
            unimplemented(f"Guard setup for uninitialized class {type(val)}")

    def FUNCTION_MATCH(self, guard: Guard):
        """things like torch.add and user defined functions"""
        if guard.is_local():
            return self.ID_MATCH(guard)

    def BUILTIN_MATCH(self, guard: Guard):
        return self.FUNCTION_MATCH(guard)

    def PYMODULE_MATCH(self, guard: Guard):
        return self.FUNCTION_MATCH(guard)

    def LIST_LENGTH(self, guard):
        ref = self.arg_ref(guard)
        value = self.get(guard.name)
        t = type(value)

        code = list()
        code.append(f"___check_type_id({ref}, {self.id_ref(t)})")
        code.append(f"len({ref}) == {len(value)}")

        self._produce_guard_code(guard, code)

    def TUPLE_ITERATOR_LEN(self, guard):
        ref = self.arg_ref(guard)
        value = self.get(guard.name)
        t = type(value)

        code = list()
        code.append(f"___check_type_id({ref}, {self.id_ref(t)})")
        code.append(f"___tuple_iterator_len({ref}) == {tuple_iterator_len(value)}")

        self._produce_guard_code(guard, code)

    # TODO(voz): Deduplicate w/ AOTAutograd dupe input guards
    def DUPLICATE_INPUT(self, guard, source_b):
        ref_a = self.arg_ref(guard)
        ref_b = self.arg_ref(source_b.name())

        code = [f"{ref_b} is {ref_a}"]
        self._produce_guard_code(guard, code)

    def DICT_KEYS(self, guard):
        ref = self.arg_ref(guard)
        value = self.get(guard.name)
        t = type(value)

        code = list()
        code.append(f"___check_type_id({ref}, {self.id_ref(t)})")
        param_key_ids = set(dict_param_key_ids(value))
        const_keys = set(dict_const_keys(value))
        const_keys_repr = dict_const_keys_repr(
            const_keys, local=is_from_local_source(guard.originating_source)
        )
        if param_key_ids:
            code.append(f"___dict_param_key_ids({ref}) == {param_key_ids!r}")
            code.append(f"___dict_const_keys({ref}) == {const_keys_repr}")
        else:
            code.append(f"set({ref}.keys()) == {const_keys_repr}")

        self._produce_guard_code(guard, code)

    def WEAKREF_ALIVE(self, guard):
        self._produce_guard_code(guard, [f"{self.arg_ref(guard)} is not None"])

    def NN_MODULE_PARAM_NAMES(self, guard):
        ref = self.arg_ref(guard)
        value = self.get(guard.name)
        t = type(value)
        keys = {k for k, v in value.named_parameters()}

        code = list()
        code.append(f"___check_type_id({ref}, {self.id_ref(t)})")
        code.append(f"{{k for k, v in {ref}.named_parameters()}} == {keys!r}")

        self._produce_guard_code(guard, code)

    def ODICT_KEYS(self, guard):
        """OrderedDict keys match"""
        ref = self.arg_ref(guard)
        value = self.get(guard.name)
        t = type(value)

        code = list()
        code.append(f"___check_type_id({ref}, {self.id_ref(t)})")
        code.append(f"str({ref}.keys()) == {str(value.keys())!r}")

        self._produce_guard_code(guard, code)

    def OBJECT_MUTATION(self, guard: Guard):
        mutation_guard.watch(self.get(guard.name), self.check_fn_manager)

    def GRAD_MODE(self, guard: Guard):
        pass  # we always guard on this via GlobalStateGuard()

    def DETERMINISTIC_ALGORITHMS(self, guard: Guard):
        pass  # we always guard on this via GlobalStateGuard()

    def TORCH_FUNCTION_STATE(self, guard: Guard):
        pass  # we always guard on this via GlobalStateGuard()

    def DEFAULT_DEVICE(self, guard: Guard):
        """Guard on CURRENT_DEVICE per torch.utils._device"""
        assert guard.source is GuardSource.GLOBAL
        import torch.utils._device as m

        self._produce_guard_code(
            guard, [f"utils_device.CURRENT_DEVICE == {m.CURRENT_DEVICE!r}"]
        )

    def BACKEND_MATCH(self, guard: Guard):
        """Guard on backend matching based on id of current_backend"""
        assert guard.source is GuardSource.GLOBAL
        backend_id = (
            f"{id(torch._dynamo.eval_frame.guarded_backend_cache.current_backend)}"
        )
        code = [
            f"___skip_backend_check() or ___current_backend() == ___lookup_backend({backend_id})"
        ]
        self._produce_guard_code(guard, code)

    def CONFIG_HASH_MATCH(self, guard: Guard):
        """Guard on the hash of the compiled function's dynamo config"""

        config_hash = torch._dynamo.eval_frame.get_saved_else_current_config_hash()
        assert guard.source is GuardSource.GLOBAL
<<<<<<< HEAD
        code = [f"___applicable_config_hash() == '{config_hash}'"]
        self.config_hash = config_hash
=======
        code = [
            f"___applicable_config_hash() == '{torch._dynamo.eval_frame.get_saved_else_current_config_hash().hex()}'"
        ]
>>>>>>> 2aa4542d
        self._produce_guard_code(guard, code)

    def SHAPE_ENV(self, guard: Guard):
        # Let's handle ShapeEnv guards.  To do this, we will resolve
        # shape variables to sources from tracked_fakes.  This must happen after
        # tensor checks.
        assert guard.name == ""
        output_graph = self.check_fn_manager.output_graph
        # NB: self.output_graph can be None in the debug_nops tests
        fs = output_graph.tracked_fakes
        constraint_inputs = [a.constraint_dims for a in fs]

        def get_sources(t_id, dim):
            # Looks up base sources mapped to a tensor id and uses them to create
            # sources for the corresponding tensor dimension.
            return [
                TensorPropertySource(source, TensorProperty.SIZE, dim)
                for source in output_graph.tracked_fakes_id_to_source[t_id]
            ]

        if output_graph.export_constraints:
            source_pairs: List[Tuple[Source, Source]] = []
            for constraint in output_graph.export_constraints:
                if constraint.t_id in output_graph.tracked_fakes_id_to_source:
                    source, *other_sources = get_sources(
                        constraint.t_id, constraint.dim
                    )
                    # When t.size()[dim] maps to src0, src1, ..., srcN, we add
                    # constraints that make src0 "equal" to src1, ..., srcN.
                    source_pairs.extend(
                        (source, other_source) for other_source in other_sources
                    )
                    if constraint.shared is not None:
                        # Moreover, when t.size()[dim] is specified equal to t'.size()[dim']
                        # and t'.size()[dim'] maps to src1', ..., srcN', we add
                        # constraints that also make src0 "equal" to src1', ..., srcN'.
                        other_sources = get_sources(
                            constraint.shared.t_id, constraint.shared.dim
                        )
                        source_pairs.extend(
                            (source, other_source) for other_source in other_sources
                        )
                else:
                    log.warning("Untracked tensor used in export constraints")
            equalities_inputs = EqualityConstraint(
                source_pairs=source_pairs,
                warn_only=False,
            )
        else:
            equalities_inputs = None
        guards = output_graph.shape_env.produce_guards(
            [a.fake for a in fs],
            [a.source for a in fs],
            constraint_inputs=constraint_inputs,
            equalities_inputs=equalities_inputs,
            source_ref=self.source_ref,
            # Export keeps static.
            ignore_static=(not self.check_fn_manager.output_graph.export),
        )
        output_graph.shape_env.freeze()
        for shape_guard in guards:
            self._produce_guard_code(guard, [shape_guard], shape_env=True)

    def TENSOR_MATCH(self, guard: Guard, value=None):
        if guard.is_nn_module():
            self.ID_MATCH(guard)
        else:
            if isinstance(value, TensorWeakRef):
                value = value()

            value = value if value is not None else self.get(guard.name)
            assert isinstance(value, torch.Tensor)

            tensor_name = self.arg_ref(guard)
            # [Note - On Export Tensor Guards]
            #
            # In eager mode, tensor guards are evaluated through C++, in guards.cpp
            # see [Note - On Eager Tensor Guards] for more info.
            #
            # In export mode, we instead maintain parallel logic between C++ and python
            # here, with an exception of checking the dispatch key - with the idea that a dispatch key
            # is an entirely runtime notion that would make no sense to keep in an exported graph.
            #
            # Now, this idea is okay, but to paraphrase @ezyang, this mental model is sufficient for now, although
            # not entirely true.
            # For example, suppose one of the input tensors had the negative dispatch key.
            # You should end up with a graph that is specialized for tensors that have a negative dispatch key.
            # If you allow a Tensor that does NOT have this bit set, you will accidentally run it "as if" it were negated.
            # Now, negative key only shows up for complex numbers, and most likely, the exported to target doesn't
            # support this feature at all, but the point stands that :some: tensor state only shows up on dispatch key.
            # TODO(voz): Either populate a dispatch_key check into the guards, or error on users passing in an unsupported
            # subset of keys during export.
            #
            # The list of tensor fields and calls we care about can be found in `terms` below.
            # TODO(voz): We are missing storage offset in all our tensor guards?
            code: List[str] = list()
            if self.check_fn_manager.output_graph.export:
                self.TYPE_MATCH(guard)
                terms = [
                    "dtype",
                    "device",
                    "requires_grad",
                    "ndimension()",
                ]

                for term in terms:
                    real_value = self.get(tensor_name + "." + term)
                    if istype(real_value, (torch.device, torch.dtype)):
                        # copy pasted from EQUALS_MATCH
                        code.append(f"str({tensor_name}.{term}) == {str(real_value)!r}")
                    else:
                        code.append(f"{tensor_name}.{term} == {real_value}")
            else:
                self.tensor_check_names.append(tensor_name)
                self.tensor_check_examples.append(value)
                self.tensor_check_guards.append(guard)

            # A frame is valid for reuse with dynamic dimensions if the new dynamic dimensions are a
            # strict subset of the old.
            #
            # The logic here is as follows:
            #
            # Every mark_dynamic directive is a user-knows-best command, which can incur a raise at tracing
            # time if we find guards that run counter to the user directive.
            # If compiling a frame with explicit dynamic dims X could cause an exception, we MUST NOT skip compiling.
            #
            # If the frame is compiled with any marked dynamic indices, let's call that set of indices X.
            # When we evaluated inputs against the guards, given the same tensor with potentially new dynamic indices,
            # let's call that set Y.
            #
            # When X is a strict subset of Y, the potential new raises introduced during compilation are a strict subset
            # of the raises we
            # could have encountered. The frame compiled under Y is safe to reuse with X.
            # When X is not a strict subset of Y, the non-overlapping new elements of X may cause new raises, and the
            # frame is no longer fit for reuse.
            #
            # This is the case because any newly introduced mark_dynamic directives have a chance of
            # raising, failing compilation. Any existing mark_dynamic indices that we lost are safe to lose
            # as all it means is that we have gotten rid of a user directive which could incur a raise at compile time.
            # In the case of when there is no Y, that is, there are no dynamic indices marked at all, the frame is safe
            # to reuse
            # as an empty set is a safe degeneration - that is, a strictly static tensor is always valid for a frame
            # compiled with that same
            # tensor + more onerous user directives.
            assert guard.source is not None
            static, reason = tensor_always_has_static_shape(
                value, is_tensor=True, guard_source=guard.source
            )
            if not static:
                if hasattr(value, "_dynamo_dynamic_indices"):
                    code.append(
                        f"(({tensor_name}._dynamo_dynamic_indices.issubset({value._dynamo_dynamic_indices})) if hasattr({tensor_name}, '_dynamo_dynamic_indices') else True)"  # noqa: B950
                    )
                # In the case of us not having any dynamic dimension indices, we compiled the frame with no chance of
                # raising for this specific tensor - and any inputs with more dynamic user directives specified must be recompiled.
                else:
                    code.append(
                        f"hasattr({tensor_name}, '_dynamo_dynamic_indices') == False"
                    )
            if len(code) > 0:
                self._produce_guard_code(guard, code)

    # A util that appends guarded code, or, in the case of export, adds data onto guards
    def _produce_guard_code(
        self, guard, code_list, provided_guarded_object=None, shape_env=False
    ):
        # WARNING: It is important that cur_frame/caller do NOT stay in
        # the current frame, because they will keep things live longer
        # than they should.  See TestMisc.test_release_module_memory
        cur_frame = currentframe()
        assert cur_frame is not None
        caller = cur_frame.f_back
        del cur_frame
        assert caller is not None
        func_name = getframeinfo(caller)[2]
        del caller
        # We use func_name for export, so might as well get a nice defensive check out of it
        assert func_name in dir(
            self.__class__
        ), f"_produce_guard_code must be called from inside GuardedCode. Called from {func_name}"

        if shape_env:
            self.shape_env_code.append(GuardCodeList(code_list, guard))
        else:
            self.code.append(GuardCodeList(code_list, guard))

        # Not all guards have names, some can be installed globally (see asserts on HAS_GRAD)
        if provided_guarded_object is None:
            name_valid = guard.name is not None and guard.name != ""

            guarded_object = self.get(guard.name) if name_valid else None
        else:
            guarded_object = provided_guarded_object

        guarded_object_type = (
            weakref.ref(type(guarded_object)) if guarded_object is not None else None
        )
        obj_ref = None
        # Not necessary to have weakref for Enum type, but there is a bug that
        # makes hasattr(guarded_object.__class__, "__weakref__") return True.
        if hasattr(guarded_object.__class__, "__weakref__") and not isinstance(
            guarded_object, enum.Enum
        ):
            obj_ref = weakref.ref(guarded_object)

        guard.set_export_info(
            func_name,
            guarded_object_type,
            code_list,
            obj_ref,
        )


# Common Sub-Expression Elimination for Python expressions.
#
# There are 2 steps to this pass:
#     1. Count the frequency of each sub-expression (i.e. inner
#        node in the AST tree)
#
#     2. Replace those that occur more than once by a fresh variable 'v'.
#        'v' will be defined in the 'preface' list (output argument to
#        'NodeTransformer')
#
# NB: the use of 'ast.unparse' while visiting the nodes makes this pass
# quadratic on the depth of the tree.
#
# NB: this pass creates a new variable for each AST node that is repeated
# more than 'USE_THRESHOLD'. e.g. if 'a.b.c.d' is used 10 times, 'a.b.c'
# and 'a.b' are also used 10 times. So, there will be a new variable for
# each of them.
class PyExprCSEPass:
    # Maximum number of times a given expression can be used without being
    # replaced by a fresh variable.
    USE_THRESHOLD = 1

    # Ad-Hoc: AST nodes this pass focuses on.
    ALLOWED_NODE_TYPES = (ast.Attribute, ast.Call, ast.Subscript)

    @dataclasses.dataclass
    class Config:
        expr_count: Dict[str, int]
        expr_to_name: Dict[str, str]

    class ExprCounter(ast.NodeVisitor):
        def __init__(self, config: PyExprCSEPass.Config) -> None:
            self._config = config

        def visit(self, node: ast.AST) -> Any:
            if isinstance(node, PyExprCSEPass.ALLOWED_NODE_TYPES):
                self._config.expr_count[_ast_unparse(node)] += 1
            super().visit(node)

    class Replacer(ast.NodeTransformer):
        def __init__(
            self,
            config: PyExprCSEPass.Config,
            gen_name: Callable[[], str],
        ) -> None:
            super().__init__()
            self._config = config
            self._gen_name = gen_name
            self.preface: List[str] = []

        def visit(self, node: ast.AST) -> Any:
            if isinstance(node, PyExprCSEPass.ALLOWED_NODE_TYPES):
                expr = _ast_unparse(node)

                # Replacement only occurs if a given expression is used more
                # than once.
                if self._config.expr_count[expr] > PyExprCSEPass.USE_THRESHOLD:
                    if expr not in self._config.expr_to_name:
                        # Parent 'visit' is called so that we CSE the inner expressions first.
                        #
                        # The resulting expression is used as right-hand-side of the variable
                        # assignment. i.e. we are CSE-ing the children before the parents.
                        #
                        # Indexing still uses the old 'node', since that's what was counted
                        # by the 'NodeVisitor'.
                        node_ = super().visit(node)
                        expr_ = _ast_unparse(node_)
                        var_name = self._gen_name()
                        self.preface.append(f"{var_name} = {expr_}")
                        self._config.expr_to_name[expr] = var_name
                    else:
                        var_name = self._config.expr_to_name[expr]
                    return ast.Name(var_name, ast.Load())

            return super().visit(node)

    def __init__(self) -> None:
        self._counter = 0
        self._config = self.Config(
            expr_count=collections.defaultdict(lambda: 0), expr_to_name={}
        )

    def _new_var(self, prefix: str = "_var") -> str:
        name = f"{prefix}{self._counter}"
        self._counter += 1
        return name

    def count(self, exprs: List[str]) -> None:
        counter = self.ExprCounter(self._config)
        for e in exprs:
            counter.visit(ast.parse(e))

    def replace(self, expr: str) -> Tuple[List[str], str]:
        replacer = self.Replacer(self._config, self._new_var)
        new_node = replacer.visit(ast.parse(expr))
        return replacer.preface, _ast_unparse(new_node)


def must_add_nn_module_guards(guard):
    # For config.guard_nn_modules=False, we can skip all the guards that
    # originate from inside of nn module except for a few categories.
    return (
        # Guard for defaults
        isinstance(guard.originating_source, DefaultsSource)
        # Guard using dict tags if the config flag is set
        or (
            config.guard_nn_modules_using_dict_tags
            and guard.create_fn is GuardBuilder.NN_MODULE
        )
    )


# NB: Naively, you'd expect this to only be a function that produces
# the callable that constitutes the guard.  However, there is some
# delicate handling for invalidating this check function when the
# locals/globals get invalidated, so there's some extra state
# we have to hold in this manager class.
#
# TODO: this object has reference cycle with itself, via check_fn which
# references back to CheckFunction via ___guarded_code in closure_vars.
# Ideally, there shouldn't be any ref cycle so that guards are
# promptly disposed of.
class CheckFunctionManager:
    def __init__(
        self,
        output_graph=None,
        guard_fail_fn: Optional[Callable[[Tuple[str, str]], None]] = None,
    ):
        guards = output_graph.guards if output_graph else None
        self.valid = True
        self._weakrefs: Dict[int, ReferenceType[object]] = {}
        self.output_graph = output_graph

        # Note: right overrides left
        def combine_scopes(left, right):
            if left is None:
                return right

            if right is None:
                return left

            return {**left, **right}

        w_builder = None

        def source_ref(source):
            guard_source = source.guard_source()
            if guard_source is GuardSource.CONSTANT:
                # No need to track constants
                return source.name()
            assert w_builder
            r_builder = w_builder()
            assert r_builder is not None
            return r_builder.arg_ref(source.name())

        builder = GuardBuilder(
            self.id_ref,
            source_ref,
            self.lookup_weakrefs,
            output_graph.local_scope,
            output_graph.global_scope,
            self,
        )
        # Break retain cycle. See test_release_input_memory
        w_builder = weakref.ref(builder)

        for guard in sorted(guards or [], key=Guard.sort_key):
            if (
                not config.guard_nn_modules
                and guard.is_nn_module()
                # Default func args must be guarded on.
                # TODO: we could make use of 'DefaultsSource' and offer a .guard.is_defaults() API
                and "__defaults__" not in guard.name
                and "__kwdefaults__" not in guard.name
                and (config.skip_nnmodule_hook_guards or "hooks" not in guard.name)
            ):
                continue

            guard.create(builder, builder)
        self.check_fn = self.compile_check_fn(builder, guards, guard_fail_fn)
        self._weakrefs.clear()
        # Keep track of weak references of objects with ID_MATCH guard. This
        # info is stored alongside optimized_code and check_fn and is used to
        # limit the number of cache entries with same ID_MATCH'd object.
        # TODO(janimesh) - Currently this information is stored as an attr on
        # the check_fn itself to avoid changing CacehEntry datastructure in
        # eval_frame.c. In future, we should probably replace check_fn with a
        # queryable data structure such that this information is already present
        # in some form.
        self.check_fn.id_matched_objs = builder.id_matched_objs
        self.check_fn.config_hash = builder.config_hash

    def compile_check_fn(self, builder, guards_out, guard_fail_fn):
        # see parallel handling of ".0" / "___implicit0" in _eval_frame.c
        largs = builder.argnames
        largs += ["**___kwargs_ignored"]

        guards_log.debug("GUARDS:")

        # Don't report this guard, it's always the same, useless!
        code_parts = ["___guarded_code.valid", "___check_global_state()"]

        def add_code_part(code, guard, log_only=False):
            if guard.user_stack:
                for fs in reversed(guard.user_stack):
                    if fs.filename not in uninteresting_files():
                        break
                else:
                    extra = f"  # {format_frame(fs, line=True)}"
            elif guard.stack:
                extra = f"  # {format_frame(guard.stack.summary()[-1])}"

                guards_log.debug("%s", f"{code:<60}{extra}")

            if verbose_guards_log.isEnabledFor(logging.DEBUG):
                maybe_stack = ""
                maybe_user_stack = ""
                if guard is not None:
                    if guard.stack:
                        maybe_stack = f"\nStack:\n{''.join(guard.stack.format())}"
                    if guard.user_stack:
                        maybe_user_stack = (
                            f"\nUser stack:\n{''.join(guard.user_stack.format())}"
                        )
                verbose_guards_log.debug(
                    "Guard: %s%s%s",
                    code,
                    maybe_stack,
                    maybe_user_stack,
                )

            if not log_only:
                code_parts.append(code)

        seen = set()
        for gcl in builder.code:
            for code in gcl.code_list:
                if code not in seen:
                    add_code_part(code, gcl.guard)
                    seen.add(code)

        tensor_check_names = builder.tensor_check_names
        check_tensors_fn = None
        check_tensors_verbose_fn = None
        if tensor_check_names:
            assert (
                not self.output_graph.export
            ), "Illegal to set tensor_check_names in export."
            tensor_check_examples = builder.tensor_check_examples

            def convert(size_or_stride):
                converted: List[Optional[int]] = []
                for dim in size_or_stride:
                    if not is_symbolic(dim):
                        converted.append(dim)
                    else:
                        assert isinstance(dim, torch.SymInt)
                        converted.append(dim.node.maybe_as_int())
                return converted

            dynamic_dims_sizes = [
                convert(
                    self.output_graph.tensor_weakref_to_sizes_strides[WeakIdRef(t)][
                        "size"
                    ]
                )
                for t in tensor_check_examples
            ]

            dynamic_dims_strides = [
                convert(
                    self.output_graph.tensor_weakref_to_sizes_strides[WeakIdRef(t)][
                        "stride"
                    ]
                )
                for t in tensor_check_examples
            ]

            tensor_guards = TensorGuards(
                *tensor_check_examples,
                dynamic_dims_sizes=dynamic_dims_sizes,
                dynamic_dims_strides=dynamic_dims_strides,
            )
            check_tensors_fn = tensor_guards.check
            check_tensors_verbose_fn = tensor_guards.check_verbose
            tensor_check_args = ", ".join(
                tensor_check_names + ["tensor_check_names=tensor_check_names"]
            )
            # Do this manually, to un-stagger the guards in log message
            code_parts.append(f"___check_tensors({tensor_check_args})")
            tensor_check_guards = builder.tensor_check_guards

            for i, name in enumerate(tensor_check_names):
                # This is a copy of what guards.cpp checks against
                # Keep this in sync with TensorCheck constructor
                t = tensor_check_examples[i]
                pytype = type(t)
                dispatch_key = (
                    torch._C._dispatch_keys(t)
                    | torch._C._dispatch_tls_local_include_set()
                ) - torch._C._dispatch_tls_local_exclude_set()
                dtype = t.dtype
                device_index = t.device.index
                requires_grad = t.requires_grad
                sizes = dynamic_dims_sizes[i]
                strides = dynamic_dims_strides[i]
                add_code_part(
                    f"check_tensor({name}, {pytype.__qualname__}, {dispatch_key}, {dtype}, "
                    f"device={device_index}, requires_grad={requires_grad}, size={sizes}, stride={strides})",
                    tensor_check_guards[i],
                    log_only=True,
                )

        aotautograd_guards: List[GuardEnvExpr] = (
            self.output_graph.tracing_context.guards_context.aotautograd_guards
            if self.output_graph
            else []
        )
        for guard in aotautograd_guards:
            if isinstance(guard, DuplicateInputs):
                source_a = guard.input_source_a
                source_b = guard.input_source_b
                add_code_part(f"{source_a.name()} is {source_b.name()}", None)
            else:
                raise RuntimeError(f"Unknown GuardEnvExpr: {guard}")

        # TODO: the "guard" here is actually just the top level SHAPE_ENV
        # which is useless.  Get ShapeEnv to pass in more provenance.
        for gcl in builder.shape_env_code:
            for code in gcl.code_list:
                add_code_part(code, gcl.guard)

        global_state = convert_frame.initial_global_state
        if global_state is None:
            # we should only hit this case in NopTests()
            global_state = convert_frame.GlobalStateGuard()
        closure_vars = collections.OrderedDict(
            [
                ("___guarded_code", self),
                ("___check_tensors", check_tensors_fn),
                ("___check_tensors_verbose", check_tensors_verbose_fn),
                ("___check_global_state", global_state.check),
                ("tensor_check_names", tensor_check_names),
            ]
            + list(SYMPY_INTERP.items())
        )
        closure_vars.update(CLOSURE_VARS)

        unique_code_parts = list(unique(code_parts))
        make_guard_fn_args = ", ".join(closure_vars.keys())
        guard_body, pycode = build_guard_function(unique_code_parts, make_guard_fn_args)

        if os.environ.get("TORCHDYNAMO_PRINT_GUARDS", None) == "1":
            print("GUARDS\n", guard_body)

        if is_guard_failure_reporting_enabled() or guard_fail_fn is not None:
            # Guard fail hook is called everytime guard eval fails. For a cache
            # lookup where there are multiple entries in the same cache line,
            # this can lead to very high performance overhead. So, we have
            # decided to hide this behing a config flag.
            set_guard_fail_hook(guard_fail_hook)

        out: Dict[str, Any] = dict()
        exec(pycode, builder.scope, out)
        guard_fn = out["___make_guard_fn"](*closure_vars.values())
        guard_fn.closure_vars = closure_vars
        # TODO(whc) maybe '.code_parts' was only kept around for the guard callback? so we don't need both
        guard_fn.args = largs
        guard_fn.code_parts = code_parts
        # Grab only G, but preserve "G" because guards access it as "G"
        guard_fn.global_scope = {
            "G": builder.scope["G"],
        }
        guard_fn.guard_fail_fn = guard_fail_fn
        return guard_fn

    def invalidate(self):
        # A weakref is no longer valid, self.check_fn should return false
        # TODO(janimesh) - Free up cache entry after the cache entry formation
        # is in python, and the underlying data structure is a doubly linked
        # list.
        self.valid = False

    def id_ref(self, obj):
        """add a weakref, return the id"""
        try:
            if id(obj) not in self._weakrefs:
                # We will clear the _weakrefs dict at the end of __init__
                # function, which will delete the callbacks as well. Therefore,
                # we are using a finalizer which is kept alive.
                self._weakrefs[id(obj)] = weakref.ref(obj)
                weakref.finalize(obj, self.invalidate)
        except TypeError:
            pass  # cannot weakref bool object
        return id(obj)

    def lookup_weakrefs(self, obj):
        """Lookup the _weakrefs created in id_ref function for ID_MATCH'd objects"""
        if id(obj) in self._weakrefs:
            return self._weakrefs[id(obj)]
        return None


def build_guard_function(code_parts, closure_args) -> Tuple[str, str]:
    from torch._inductor.utils import IndentedBuffer

    if HAS_UNPARSE_FUNCTIONS:
        csepass = PyExprCSEPass()
        csepass.count(code_parts)

        def replace(expr: str) -> Tuple[List[str], str]:
            return csepass.replace(expr)

    else:

        def replace(expr: str) -> Tuple[List[str], str]:
            return [], expr

    # Generate the inner body of the guard function.
    # i.e. if-chain of the guard expressions.
    guard_body = IndentedBuffer()
    for expr in code_parts:
        preface, expr = replace(expr)
        guard_body.writelines(preface)
        guard_body.writeline(f"if not ({expr}):")
        with guard_body.indent():
            guard_body.writeline("return False")

    # Wrap the inner body into the actual guard function.
    guard = IndentedBuffer()
    guard.writeline("def guard(L):")
    with guard.indent():
        guard.splice(guard_body)
        guard.writeline("return True")

    # Wrap the whole guard function into another function
    # with the closure variables.
    make_guard_fn = IndentedBuffer()
    make_guard_fn.writeline(f"def ___make_guard_fn({closure_args}):")
    with make_guard_fn.indent():
        make_guard_fn.splice(guard)
        make_guard_fn.writeline("return guard")

    return guard_body.getvalue(), make_guard_fn.getvalue()


stashed_first_fail_reason = None


def guard_fail_hook(
    guard_fn: GuardFn,
    code: types.CodeType,
    f_locals: Dict[str, object],
    index: int,
    last: bool,
) -> None:
    """
    called whenever a guard fails.
    """
    first = index == 0
    global stashed_first_fail_reason
    # Don't waste time computing the fail reason for guards we aren't going to report out.
    if not guard_fn.guard_fail_fn and not (first or last):
        return
    scope = {"L": f_locals, "G": guard_fn.global_scope["G"]}
    scope.update(guard_fn.closure_vars)
    scope["___check_tensors"] = scope["___check_tensors_verbose"]
    reason = ""
    for part in guard_fn.code_parts:
        global_scope = dict(guard_fn.global_scope)
        global_scope["__compile_source__"] = part
        with report_compile_source_on_error():
            fail_reason = eval(part, global_scope, scope)
        # Only ___check_tensors knows how to return a fancy fail reason;
        # for everything else we just report the code that failed

        if isinstance(fail_reason, bool) and not fail_reason:
            fail_reason = part
        if isinstance(fail_reason, str):
            reason += fail_reason
            if config.report_all_guard_failures:
                reason += "\n"
            else:
                break

    if first:
        stashed_first_fail_reason = reason

    if not last:
        return

    # Technically, we're failing our last guard, which is our oldest guard due to the
    # eval_frame.c logic that moves newest frames to head, but for logging purposes
    # it's more useful to see the 'first' failure (if we never got a hit) since it's
    # likely not yet been logged as a failure reason in a case of repeating failures.
    assert stashed_first_fail_reason
    guard_failures[orig_code_map[code]].append(stashed_first_fail_reason)
    stashed_first_fail_reason = None

    # TODO should we GuardFail our stashed_first_fail_reason too?
    try:
        if guard_fn.guard_fail_fn is not None:
            guard_fn.guard_fail_fn(
                GuardFail(reason or "unknown reason", orig_code_map[code])
            )
    except Exception as e:
        log.error(
            "Failure in guard_fail_fn callback - raising here will cause a NULL Error on guard eval",
            exc_info=True,
        )


def guard_error_hook(
    guard_fn: GuardFn,
    code: types.CodeType,
    f_locals: Dict[str, object],
    index: int,
    last: bool,
):
    print(
        f"ERROR RUNNING GUARDS {code.co_name} {code.co_filename}:{code.co_firstlineno}"
    )
    # TODO: If we passed in the exception here, we could get a precise
    # column number of which subexpression failed.  But that would also
    # require us to have the TRUE code that was eval'ed, not a shoddy
    # reconstruction (like is done here)
    print("lambda " + ", ".join(guard_fn.args) + ":")
    print(" ", " and\n  ".join(guard_fn.code_parts))


set_guard_error_hook(guard_error_hook)


def unique(seq):
    seen = set()
    for x in seq:
        if x not in seen:
            yield x
            seen.add(x)


def make_dupe_guard(obj_source, dupe_source):
    # Note - we may end up in a situation where we invoke something like
    # def fn(x, y)
    # with fn(x, x)
    # Prior to the addition of tracking to all relevant objects, we would handle this just fine by
    # eagerly re-entering VB and rewrapping inputs, correctly creating graphargs and placeholders. However,
    # with tracking on inputs, duplicate inputs or aliased relationships may end up getting erased here -
    # In the fn(x, x) example call above look like a graph with a single input.
    # In order to ensure that we do not reuse fn(x, x) for fn(x, y), we create a duplicate input guard.

    # Note - we may not have a source, that is fine, it just means we had an object that is safe to have
    # leave unsourced - like a local list created and discharged entirely within a local scope.
    if dupe_source and dupe_source != obj_source:
        ser_source_is_local = is_from_local_source(dupe_source)
        source_is_local = is_from_local_source(obj_source)
        # Note - both must be local, or global, or we will run afoul of a lack of merging in how we currently
        # reconcile guards builder scopes in compile_check_fn. This technically means we miss a guard here,
        # so maybe we should do this refactor before we land this...
        # TODO(voz): Combine local and global guard builders.
        if ser_source_is_local == source_is_local:
            # Note - this is a little aggressive - these being duplicate input does not always matter.
            # However, this should always be a sound guard to add here.
            return functools.partial(GuardBuilder.DUPLICATE_INPUT, source_b=dupe_source)
    return None<|MERGE_RESOLUTION|>--- conflicted
+++ resolved
@@ -599,16 +599,12 @@
     def CONFIG_HASH_MATCH(self, guard: Guard):
         """Guard on the hash of the compiled function's dynamo config"""
 
-        config_hash = torch._dynamo.eval_frame.get_saved_else_current_config_hash()
+        config_hash = (
+            torch._dynamo.eval_frame.get_saved_else_current_config_hash().hex()
+        )
         assert guard.source is GuardSource.GLOBAL
-<<<<<<< HEAD
         code = [f"___applicable_config_hash() == '{config_hash}'"]
         self.config_hash = config_hash
-=======
-        code = [
-            f"___applicable_config_hash() == '{torch._dynamo.eval_frame.get_saved_else_current_config_hash().hex()}'"
-        ]
->>>>>>> 2aa4542d
         self._produce_guard_code(guard, code)
 
     def SHAPE_ENV(self, guard: Guard):
