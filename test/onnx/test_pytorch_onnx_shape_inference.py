# Owner(s): ["module: onnx"]

import unittest
import torch
import numpy as np
from torch.onnx.symbolic_helper import (_set_onnx_shape_inference,
                                        _onnx_main_opset,
                                        _set_opset_version)
from test_pytorch_common import skipIfUnsupportedMinOpsetVersion

<<<<<<< HEAD
=======
import torch
from torch.onnx import _constants
from torch.onnx.symbolic_helper import _set_onnx_shape_inference, _set_opset_version


>>>>>>> 4a57321a
def expect_tensor(scalar_type, shape=None):
    def verify(actual_type):
        np.testing.assert_equal(actual_type.scalarType(), scalar_type)
        # if shape is not None:
        #     np.testing.assert_equal(actual_type.sizes(), shape)
        if shape is not None:
            np.testing.assert_equal(actual_type.varyingSizes(), shape)
    return verify

class TestONNXShapeInference(unittest.TestCase):
    def __init__(self, *args, **kwargs):
        unittest.TestCase.__init__(self, *args, **kwargs)
        self.opset_version = _constants.onnx_main_opset
        _set_onnx_shape_inference(True)
        _set_opset_version(self.opset_version)

    def run_test(self, g, n, type_assertion_funcs):
        if not isinstance(type_assertion_funcs, list):
            type_assertion_funcs = [type_assertion_funcs]

        torch._C._jit_pass_onnx_graph_shape_type_inference(g, {}, self.opset_version)
        for out, type_assertion_func in zip(n.outputs(), type_assertion_funcs):
            type_assertion_func(out.type())

    def create_empty_graph(self):
        g = torch._C.Graph()
        # kick off initialization for ConstantMap.
        torch._C._jit_pass_onnx_graph_shape_type_inference(g, {}, self.opset_version)
        return g

    def insert_tensor_constant(self, g, tensor):
        return g.op("Constant", value_t=tensor)

    def test_cast(self):
        # Test cast with input of unknown scalar type.
        g = self.create_empty_graph()
        input = g.addInput()
        cast_out = g.op("Cast", input, to_i=1)
        self.run_test(g, cast_out.node(), expect_tensor("Float"))

    def test_constant_of_shape(self):
        # Test ConstantOfShape with input of onnx::Shape node.
        g = self.create_empty_graph()
        constant = self.insert_tensor_constant(g, torch.ones(1, 2, 3, 4))
        shape = g.op("Shape", constant)
        constant_of_shape = g.op("ConstantOfShape", shape, value_t=torch.tensor([2.0]))
        self.run_test(g, constant_of_shape.node(), expect_tensor("Float", shape=(1, 2, 3, 4)))

    def test_constant_of_shape_static(self):
        # Test ConstantOfShape with input of prim::ListConstruct of static tensor
        rank = 4
        g = self.create_empty_graph()
        constants = [self.insert_tensor_constant(g, torch.tensor(i + 1)) for i in range(rank)]
        shape = g.op("prim::ListConstruct", *constants)
        shape.setType(torch._C.ListType.ofInts())
        constant_of_shape = g.op("ConstantOfShape", shape, value_t=torch.tensor([2.0]))
        self.run_test(g, constant_of_shape.node(), expect_tensor("Float", shape=(1, 2, 3, 4)))

    def test_constant_of_shape_dynamic(self):
        # Test ConstantOfShape with input of prim::ListConstruct of dynamic tensor
        rank = 4
        g = self.create_empty_graph()
        inputs = [g.addInput() for i in range(rank)]
        shape = g.op("prim::ListConstruct", *inputs)
        shape.setType(torch._C.ListType.ofInts())
        constant_of_shape = g.op("ConstantOfShape", shape, value_t=torch.tensor([2.0]))
        self.run_test(g, constant_of_shape.node(), expect_tensor("Float", shape=(None, None, None, None)))

    def test_gather_dynamic_index(self):
        g = self.create_empty_graph()
        input = g.addInput()
        input.setType(input.type().with_dtype(torch.float).with_sizes([None, 3, 16, 16]))
        indices = g.addInput()
        indices.setType(indices.type().with_dtype(torch.int64).with_sizes([None]))
        output = g.op("Gather", input, indices, axis_i=1)
        self.run_test(g, output.node(), expect_tensor("Float", shape=([None, None, 16, 16])))

    def test_gather_scalar_index(self):
        g = self.create_empty_graph()
        input = g.addInput()
        input.setType(input.type().with_dtype(torch.float).with_sizes([None, 3, 16, 16]))
        indices = self.insert_tensor_constant(g, torch.tensor(1))
        output = g.op("Gather", input, indices, axis_i=1)
        self.run_test(g, output.node(), expect_tensor("Float", shape=([None, 16, 16])))

    def test_reshape(self):
        g = self.create_empty_graph()
        constant = self.insert_tensor_constant(g, torch.ones(2, 16, 5, 5))
        constant_2 = self.insert_tensor_constant(g, torch.tensor([2, 0, -1]))
        shape = g.op("Reshape", constant, constant_2)
        self.run_test(g, shape.node(), expect_tensor("Float", shape=(2, 16, 25)))

        g = self.create_empty_graph()
        constant = self.insert_tensor_constant(g, torch.ones(2, 16, 5, 4))
        constant_2 = self.insert_tensor_constant(g, torch.tensor([-1, 0, 4]))
        shape = g.op("Reshape", constant, constant_2)
        self.run_test(g, shape.node(), expect_tensor("Float", shape=(10, 16, 4)))

        g = self.create_empty_graph()
        constant = self.insert_tensor_constant(g, torch.ones(2, 16, 5, 4))
        constant_2 = self.insert_tensor_constant(g, torch.tensor([-1, 0, 0]))
        shape = g.op("Reshape", constant, constant_2)
        self.run_test(g, shape.node(), expect_tensor("Float", shape=(8, 16, 5)))

    def test_reshape_symbolic(self):
        g = self.create_empty_graph()
        input = g.addInput()
        input.setType(input.type().with_sizes([None, None, 2, 8]))
        constant = self.insert_tensor_constant(g, torch.tensor([0, 0, -1]))
        output = g.op("Reshape", input, constant)
        self.run_test(g, output.node(), expect_tensor(None, shape=(None, None, 16)))

    @skipIfUnsupportedMinOpsetVersion(14)
    def test_reshape_allowzero(self):
        g = self.create_empty_graph()
        input = g.addInput()
        input.setType(input.type().with_sizes([3, 4, 0]))
        constant = self.insert_tensor_constant(g, torch.tensor([0, 4, 3]))
        output = g.op("Reshape", input, constant, allowzero_i=1)
        self.run_test(g, output.node(), expect_tensor(None, shape=(0, 4, 3)))

    def test_slice(self):
        g = self.create_empty_graph()
        input = g.addInput()
        input.setType(input.type().with_sizes([None, None]))
        start_input = g.addInput()
        start_input.setType(start_input.type().with_sizes([None]))
        end = self.insert_tensor_constant(g, torch.tensor([3]))
        axis = self.insert_tensor_constant(g, torch.tensor([0]))
        step = self.insert_tensor_constant(g, torch.tensor([1]))
        slice = g.op("Slice", input, start_input, end, axis, step)
        self.run_test(g, slice.node(), expect_tensor(None, shape=(None, None)))

    def test_broadcast_matmul(self):
        g = self.create_empty_graph()
        constant = self.insert_tensor_constant(g, torch.ones(5, 1, 2))
        constant_2 = self.insert_tensor_constant(g, torch.ones(3, 1, 2, 1))
        shape = g.op("MatMul", constant, constant_2)
        self.run_test(g, shape.node(), expect_tensor("Float", shape=(3, 5, 1, 1)))

        # test when first input is of rank 1
        g = self.create_empty_graph()
        constant = self.insert_tensor_constant(g, torch.ones(2))
        constant_2 = self.insert_tensor_constant(g, torch.ones(3, 1, 2, 1))
        shape = g.op("MatMul", constant, constant_2)
        self.run_test(g, shape.node(), expect_tensor("Float", shape=(3, 1, 1)))

        # test when second input is of rank 1
        g = self.create_empty_graph()
        constant = self.insert_tensor_constant(g, torch.ones(5, 1, 2))
        constant_2 = self.insert_tensor_constant(g, torch.ones(2))
        shape = g.op("MatMul", constant, constant_2)
        self.run_test(g, shape.node(), expect_tensor("Float", shape=(5, 1)))

        # test when both inputs are of rank 1
        g = self.create_empty_graph()
        constant = self.insert_tensor_constant(g, torch.ones(2))
        constant_2 = self.insert_tensor_constant(g, torch.ones(2))
        shape = g.op("MatMul", constant, constant_2)
        self.run_test(g, shape.node(), expect_tensor("Float", shape=()))

    def test_expand(self):
        g = self.create_empty_graph()
        input = g.addInput()
        constant = self.insert_tensor_constant(g, torch.ones(2, 4))
        input.setType(constant.type().with_sizes([None, None]))
        shape = g.op("Shape", input)
        expand = g.op("Expand", constant, shape)
        self.run_test(g, expand.node(), expect_tensor("Float", shape=(None, None)))

if __name__ == '__main__':
    unittest.main()<|MERGE_RESOLUTION|>--- conflicted
+++ resolved
@@ -1,21 +1,15 @@
 # Owner(s): ["module: onnx"]
 
 import unittest
-import torch
+
 import numpy as np
-from torch.onnx.symbolic_helper import (_set_onnx_shape_inference,
-                                        _onnx_main_opset,
-                                        _set_opset_version)
 from test_pytorch_common import skipIfUnsupportedMinOpsetVersion
 
-<<<<<<< HEAD
-=======
 import torch
 from torch.onnx import _constants
 from torch.onnx.symbolic_helper import _set_onnx_shape_inference, _set_opset_version
 
 
->>>>>>> 4a57321a
 def expect_tensor(scalar_type, shape=None):
     def verify(actual_type):
         np.testing.assert_equal(actual_type.scalarType(), scalar_type)
@@ -23,7 +17,9 @@
         #     np.testing.assert_equal(actual_type.sizes(), shape)
         if shape is not None:
             np.testing.assert_equal(actual_type.varyingSizes(), shape)
+
     return verify
+
 
 class TestONNXShapeInference(unittest.TestCase):
     def __init__(self, *args, **kwargs):
@@ -62,17 +58,23 @@
         constant = self.insert_tensor_constant(g, torch.ones(1, 2, 3, 4))
         shape = g.op("Shape", constant)
         constant_of_shape = g.op("ConstantOfShape", shape, value_t=torch.tensor([2.0]))
-        self.run_test(g, constant_of_shape.node(), expect_tensor("Float", shape=(1, 2, 3, 4)))
+        self.run_test(
+            g, constant_of_shape.node(), expect_tensor("Float", shape=(1, 2, 3, 4))
+        )
 
     def test_constant_of_shape_static(self):
         # Test ConstantOfShape with input of prim::ListConstruct of static tensor
         rank = 4
         g = self.create_empty_graph()
-        constants = [self.insert_tensor_constant(g, torch.tensor(i + 1)) for i in range(rank)]
+        constants = [
+            self.insert_tensor_constant(g, torch.tensor(i + 1)) for i in range(rank)
+        ]
         shape = g.op("prim::ListConstruct", *constants)
         shape.setType(torch._C.ListType.ofInts())
         constant_of_shape = g.op("ConstantOfShape", shape, value_t=torch.tensor([2.0]))
-        self.run_test(g, constant_of_shape.node(), expect_tensor("Float", shape=(1, 2, 3, 4)))
+        self.run_test(
+            g, constant_of_shape.node(), expect_tensor("Float", shape=(1, 2, 3, 4))
+        )
 
     def test_constant_of_shape_dynamic(self):
         # Test ConstantOfShape with input of prim::ListConstruct of dynamic tensor
@@ -82,21 +84,31 @@
         shape = g.op("prim::ListConstruct", *inputs)
         shape.setType(torch._C.ListType.ofInts())
         constant_of_shape = g.op("ConstantOfShape", shape, value_t=torch.tensor([2.0]))
-        self.run_test(g, constant_of_shape.node(), expect_tensor("Float", shape=(None, None, None, None)))
+        self.run_test(
+            g,
+            constant_of_shape.node(),
+            expect_tensor("Float", shape=(None, None, None, None)),
+        )
 
     def test_gather_dynamic_index(self):
         g = self.create_empty_graph()
         input = g.addInput()
-        input.setType(input.type().with_dtype(torch.float).with_sizes([None, 3, 16, 16]))
+        input.setType(
+            input.type().with_dtype(torch.float).with_sizes([None, 3, 16, 16])
+        )
         indices = g.addInput()
         indices.setType(indices.type().with_dtype(torch.int64).with_sizes([None]))
         output = g.op("Gather", input, indices, axis_i=1)
-        self.run_test(g, output.node(), expect_tensor("Float", shape=([None, None, 16, 16])))
+        self.run_test(
+            g, output.node(), expect_tensor("Float", shape=([None, None, 16, 16]))
+        )
 
     def test_gather_scalar_index(self):
         g = self.create_empty_graph()
         input = g.addInput()
-        input.setType(input.type().with_dtype(torch.float).with_sizes([None, 3, 16, 16]))
+        input.setType(
+            input.type().with_dtype(torch.float).with_sizes([None, 3, 16, 16])
+        )
         indices = self.insert_tensor_constant(g, torch.tensor(1))
         output = g.op("Gather", input, indices, axis_i=1)
         self.run_test(g, output.node(), expect_tensor("Float", shape=([None, 16, 16])))
@@ -186,5 +198,15 @@
         expand = g.op("Expand", constant, shape)
         self.run_test(g, expand.node(), expect_tensor("Float", shape=(None, None)))
 
-if __name__ == '__main__':
+    def test_pad(self):
+        g = self.create_empty_graph()
+        input = g.addInput()
+        input.setType(input.type().with_dtype(torch.float).with_sizes([3, 320, 100]))
+        constant = self.insert_tensor_constant(g, torch.ones(6, dtype=torch.long))
+        none = g.op("prim::Constant").setType(torch.NoneType.get())
+        pad = g.op("Pad", input, constant, none, mode_s="constant")
+        self.run_test(g, pad.node(), expect_tensor("Float", shape=(None, None, None)))
+
+
+if __name__ == "__main__":
     unittest.main()