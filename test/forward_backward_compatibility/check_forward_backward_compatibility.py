import argparse
import datetime
import re
import sys
import warnings
from collections import defaultdict

import torch
from torch._C import parse_schema


# How to run this test locally:
# 1 Have two virtual environments (eg conda env), one without PyTorch installed (venv_nightly)
#   one with your local changes (venv_yours).
# In venv_nightly:
# 2. First ensure that Pytorch is uninstalled, but all prereqs are installed
# 3. Install torch nightly build with
#    `pip install --pre torch -f https://download.pytorch.org/whl/nightly/cpu/torch_nightly.html`
# 4. Generate original schemas with
#    `python test/forward_backward_compatibility/dump_all_function_schemas.py --filename nightly_schemas.txt`
# Now in venv_yours:
# 5. Run this test with
#    `python test/forward_backward_compatibility/check_forward_backward_compatibility.py --existing-schemas nightly_schemas.txt`

# The date specifies how long the allowlist exclusion should apply to.
#
#   - If we NEVER give BC guarantee for an operator, you can put the
#     date arbitrarily far in the future.
#   - Otherwise, pick a date that is far enough in the future that you
#     believe you can land your diff before then.
#
# Allowlist entries can be removed after the date listed on them passes.
#
# Allowlist item format:
# [
#   0: function name regex
#   1: date until which the allowlist entry is valid
#   2: (optional) function argument regex
# ]
#
# NB: function name DOES NOT include overload name!
ALLOW_LIST = [
    ("c10_experimental", datetime.date(9999, 1, 1)),
    # Internal
    ("static", datetime.date(9999, 1, 1)),
    ("prim::ModuleDictIndex", datetime.date(9999, 1, 1)),
    ("prim::MKLDNNRelu6", datetime.date(9999, 1, 1)),
    ("prim::MKLDNNRelu6_", datetime.date(9999, 1, 1)),
    ("prim::Concat", datetime.date(9999, 1, 1)),
    ("aten::_NestedTensor_GeneralizedBMM", datetime.date(9999, 1, 1)),
    # Internal, profiler-specific ops
    ("profiler::_call_end_callbacks_on_jit_fut*", datetime.date(9999, 1, 1)),
    ("profiler::_record_function_enter", datetime.date(9999, 1, 1)),
    ("aten::_cholesky_helper", datetime.date(9999, 1, 1)),
    ("aten::_lstsq_helper", datetime.date(9999, 1, 1)),
    ("aten::_syevd_helper", datetime.date(9999, 1, 1)),
    ("aten::_linalg_solve_out_helper_", datetime.date(9999, 1, 1)),
    ("aten::select_backward", datetime.date(9999, 1, 1)),
    ("aten::lstsq", datetime.date(9999, 1, 1)),
    ("aten::lstsq.X", datetime.date(9999, 1, 1)),
    ("aten::slice_backward", datetime.date(9999, 1, 1)),
    ("aten::diagonal_backward", datetime.date(9999, 1, 1)),
    ("aten::rowwise_prune", datetime.date(9999, 1, 1)),
    ("aten::eig", datetime.date(9999, 1, 1)),
    ("aten::eig.e", datetime.date(9999, 1, 1)),
    ("aten::adaptive_avg_pool3d_backward", datetime.date(9999, 1, 1)),
    ("aten::_embedding_bag_dense_backward", datetime.date(9999, 1, 1)),
    ("aten::matrix_rank", datetime.date(9999, 1, 1)),
    ("aten::matrix_rank.tol", datetime.date(9999, 1, 1)),
    ("aten::randperm", datetime.date(9999, 1, 1)),
    ("aten::solve", datetime.date(9999, 1, 1)),
    ("aten::solve.solution", datetime.date(9999, 1, 1)),
    ("aten::_solve_helper", datetime.date(9999, 1, 1)),
    ("aten::_convolution_nogroup", datetime.date(9999, 1, 1)),
    ("aten::miopen_convolution_backward", datetime.date(9999, 1, 1)),
    ("aten::miopen_convolution_backward_bias", datetime.date(9999, 1, 1)),
    ("aten::miopen_convolution_backward_input", datetime.date(9999, 1, 1)),
    ("aten::miopen_convolution_backward_weight", datetime.date(9999, 1, 1)),
    ("aten::miopen_convolution_transpose_backward", datetime.date(9999, 1, 1)),
    ("aten::miopen_convolution_transpose_backward_input", datetime.date(9999, 1, 1)),
    ("aten::miopen_convolution_transpose_backward_weight", datetime.date(9999, 1, 1)),
    ("aten::miopen_depthwise_convolution_backward", datetime.date(9999, 1, 1)),
    ("aten::miopen_depthwise_convolution_backward_input", datetime.date(9999, 1, 1)),
    ("aten::miopen_depthwise_convolution_backward_weight", datetime.date(9999, 1, 1)),
    ("aten::_nested_tensor", datetime.date(9999, 1, 1)),
    ("prepacked::unpack_prepacked_sizes_conv2d", datetime.date(9999, 1, 1)),
    ("prepacked::unpack_prepacked_sizes_linear", datetime.date(9999, 1, 1)),
    ("aten::_symeig_helper", datetime.date(9999, 1, 1)),
    ("aten::symeig", datetime.date(9999, 1, 1)),
    ("aten::symeig.e", datetime.date(9999, 1, 1)),
    ("aten::native_multi_head_self_attention", datetime.date(9999, 1, 1)),
    ("aten::_native_multi_head_self_attention", datetime.date(9999, 1, 1)),
    ("aten::grid_sampler_3d_backward", datetime.date(9999, 1, 1)),
    ("aten::_transform_bias_rescale_qkv", datetime.date(9999, 1, 1)),
    ("prim::infer_squeeze_size.dim", datetime.date(9999, 1, 1)),
    ("prim::infer_squeeze_size", datetime.date(9999, 1, 1)),
    ("aten::_weight_norm_cuda_interface", datetime.date(9999, 1, 1)),
    ("aten::_weight_norm_cuda_interface_backward", datetime.date(9999, 1, 1)),
    ("aten::empty.SymInt", datetime.date(9999, 1, 1)),
    # nested tensor temporary auxiliary ops
    ("aten::_reshape_nested", datetime.date(9999, 1, 1)),
    ("aten::_reshape_nested_backward", datetime.date(9999, 1, 1)),
    ("aten::mps_linear", datetime.date(9999, 1, 1)),
    ("aten::_mps_linear", datetime.date(9999, 1, 1)),
    ("aten::_mps_max_pool2d", datetime.date(9999, 1, 1)),
    ("aten::_mps_max_pool2d.out", datetime.date(9999, 1, 1)),
    ("aten::mps_max_pool2d_backward", datetime.date(9999, 1, 1)),
    ("aten::mps_max_pool2d_backward.out", datetime.date(9999, 1, 1)),
    # TODO: FIXME: prims shouldn't be checked
    ("prims::.*", datetime.date(9999, 1, 1)),
    ("aten::_amp_foreach_non_finite_check_and_unscale.out", datetime.date(2022, 9, 1)),
    ("aten::_amp_foreach_non_finite_check_and_unscale_", datetime.date(2022, 9, 1)),
    ("aten::_cudnn_rnn_backward.out", datetime.date(2022, 9, 1)),
    ("aten::_foreach_abs.out", datetime.date(2022, 9, 1)),
    ("aten::_foreach_abs_", datetime.date(2022, 9, 1)),
    ("aten::_foreach_acos.out", datetime.date(2022, 9, 1)),
    ("aten::_foreach_acos_", datetime.date(2022, 9, 1)),
    ("aten::_foreach_add.List_out", datetime.date(2022, 9, 1)),
    ("aten::_foreach_add.ScalarList_out", datetime.date(2022, 9, 1)),
    ("aten::_foreach_add.Scalar_out", datetime.date(2022, 9, 1)),
    ("aten::_foreach_add_.List", datetime.date(2022, 9, 1)),
    ("aten::_foreach_add_.Scalar", datetime.date(2022, 9, 1)),
    ("aten::_foreach_add_.ScalarList", datetime.date(2022, 9, 1)),
    ("aten::_foreach_addcdiv.ScalarList_out", datetime.date(2022, 9, 1)),
    ("aten::_foreach_addcdiv.Scalar_out", datetime.date(2022, 9, 1)),
    ("aten::_foreach_addcdiv_.Scalar", datetime.date(2022, 9, 1)),
    ("aten::_foreach_addcdiv_.ScalarList", datetime.date(2022, 9, 1)),
    ("aten::_foreach_addcmul.ScalarList_out", datetime.date(2022, 9, 1)),
    ("aten::_foreach_addcmul.Scalar_out", datetime.date(2022, 9, 1)),
    ("aten::_foreach_addcmul_.Scalar", datetime.date(2022, 9, 1)),
    ("aten::_foreach_addcmul_.ScalarList", datetime.date(2022, 9, 1)),
    ("aten::_foreach_asin.out", datetime.date(2022, 9, 1)),
    ("aten::_foreach_asin_", datetime.date(2022, 9, 1)),
    ("aten::_foreach_atan.out", datetime.date(2022, 9, 1)),
    ("aten::_foreach_atan_", datetime.date(2022, 9, 1)),
    ("aten::_foreach_ceil.out", datetime.date(2022, 9, 1)),
    ("aten::_foreach_ceil_", datetime.date(2022, 9, 1)),
    ("aten::_foreach_cos.out", datetime.date(2022, 9, 1)),
    ("aten::_foreach_cos_", datetime.date(2022, 9, 1)),
    ("aten::_foreach_cosh.out", datetime.date(2022, 9, 1)),
    ("aten::_foreach_cosh_", datetime.date(2022, 9, 1)),
    ("aten::_foreach_div.List_out", datetime.date(2022, 9, 1)),
    ("aten::_foreach_div.ScalarList_out", datetime.date(2022, 9, 1)),
    ("aten::_foreach_div.Scalar_out", datetime.date(2022, 9, 1)),
    ("aten::_foreach_div_.List", datetime.date(2022, 9, 1)),
    ("aten::_foreach_div_.Scalar", datetime.date(2022, 9, 1)),
    ("aten::_foreach_div_.ScalarList", datetime.date(2022, 9, 1)),
    ("aten::_foreach_erf.out", datetime.date(2022, 9, 1)),
    ("aten::_foreach_erf_", datetime.date(2022, 9, 1)),
    ("aten::_foreach_erfc.out", datetime.date(2022, 9, 1)),
    ("aten::_foreach_erfc_", datetime.date(2022, 9, 1)),
    ("aten::_foreach_exp.out", datetime.date(2022, 9, 1)),
    ("aten::_foreach_exp_", datetime.date(2022, 9, 1)),
    ("aten::_foreach_expm1.out", datetime.date(2022, 9, 1)),
    ("aten::_foreach_expm1_", datetime.date(2022, 9, 1)),
    ("aten::_foreach_floor.out", datetime.date(2022, 9, 1)),
    ("aten::_foreach_floor_", datetime.date(2022, 9, 1)),
    ("aten::_foreach_frac.out", datetime.date(2022, 9, 1)),
    ("aten::_foreach_frac_", datetime.date(2022, 9, 1)),
    ("aten::_foreach_lgamma.out", datetime.date(2022, 9, 1)),
    ("aten::_foreach_lgamma_", datetime.date(2022, 9, 1)),
    ("aten::_foreach_log.out", datetime.date(2022, 9, 1)),
    ("aten::_foreach_log10.out", datetime.date(2022, 9, 1)),
    ("aten::_foreach_log10_", datetime.date(2022, 9, 1)),
    ("aten::_foreach_log1p.out", datetime.date(2022, 9, 1)),
    ("aten::_foreach_log1p_", datetime.date(2022, 9, 1)),
    ("aten::_foreach_log2.out", datetime.date(2022, 9, 1)),
    ("aten::_foreach_log2_", datetime.date(2022, 9, 1)),
    ("aten::_foreach_log_", datetime.date(2022, 9, 1)),
    ("aten::_foreach_maximum.List_out", datetime.date(2022, 9, 1)),
    ("aten::_foreach_maximum_.List", datetime.date(2022, 9, 1)),
    ("aten::_foreach_minimum.List_out", datetime.date(2022, 9, 1)),
    ("aten::_foreach_minimum_.List", datetime.date(2022, 9, 1)),
    ("aten::_foreach_mul.List_out", datetime.date(2022, 9, 1)),
    ("aten::_foreach_mul.ScalarList_out", datetime.date(2022, 9, 1)),
    ("aten::_foreach_mul.Scalar_out", datetime.date(2022, 9, 1)),
    ("aten::_foreach_mul_.List", datetime.date(2022, 9, 1)),
    ("aten::_foreach_mul_.Scalar", datetime.date(2022, 9, 1)),
    ("aten::_foreach_mul_.ScalarList", datetime.date(2022, 9, 1)),
    ("aten::_foreach_neg.out", datetime.date(2022, 9, 1)),
    ("aten::_foreach_neg_", datetime.date(2022, 9, 1)),
    ("aten::_foreach_norm.Scalar_out", datetime.date(2022, 9, 1)),
    ("aten::_foreach_reciprocal.out", datetime.date(2022, 9, 1)),
    ("aten::_foreach_reciprocal_", datetime.date(2022, 9, 1)),
    ("aten::_foreach_round.out", datetime.date(2022, 9, 1)),
    ("aten::_foreach_round_", datetime.date(2022, 9, 1)),
    ("aten::_foreach_sigmoid.out", datetime.date(2022, 9, 1)),
    ("aten::_foreach_sigmoid_", datetime.date(2022, 9, 1)),
    ("aten::_foreach_sin.out", datetime.date(2022, 9, 1)),
    ("aten::_foreach_sin_", datetime.date(2022, 9, 1)),
    ("aten::_foreach_sinh.out", datetime.date(2022, 9, 1)),
    ("aten::_foreach_sinh_", datetime.date(2022, 9, 1)),
    ("aten::_foreach_sqrt.out", datetime.date(2022, 9, 1)),
    ("aten::_foreach_sqrt_", datetime.date(2022, 9, 1)),
    ("aten::_foreach_sub.List_out", datetime.date(2022, 9, 1)),
    ("aten::_foreach_sub.ScalarList_out", datetime.date(2022, 9, 1)),
    ("aten::_foreach_sub.Scalar_out", datetime.date(2022, 9, 1)),
    ("aten::_foreach_sub_.List", datetime.date(2022, 9, 1)),
    ("aten::_foreach_sub_.Scalar", datetime.date(2022, 9, 1)),
    ("aten::_foreach_sub_.ScalarList", datetime.date(2022, 9, 1)),
    ("aten::_foreach_tan.out", datetime.date(2022, 9, 1)),
    ("aten::_foreach_tan_", datetime.date(2022, 9, 1)),
    ("aten::_foreach_tanh.out", datetime.date(2022, 9, 1)),
    ("aten::_foreach_tanh_", datetime.date(2022, 9, 1)),
    ("aten::_foreach_trunc.out", datetime.date(2022, 9, 1)),
    ("aten::_foreach_trunc_", datetime.date(2022, 9, 1)),
    ("aten::_foreach_zero.out", datetime.date(2022, 9, 1)),
    ("aten::_foreach_zero_", datetime.date(2022, 9, 1)),
    ("aten::_histogramdd_bin_edges.out", datetime.date(2022, 9, 1)),
    ("aten::chunk", datetime.date(2022, 9, 1)),
    ("aten::dequantize.tensors_out", datetime.date(2022, 9, 1)),
    ("aten::dsplit.array", datetime.date(2022, 9, 1)),
    ("aten::dsplit.int", datetime.date(2022, 9, 1)),
    ("aten::hsplit.array", datetime.date(2022, 9, 1)),
    ("aten::hsplit.int", datetime.date(2022, 9, 1)),
    ("aten::lstm_mps_backward.out", datetime.date(2022, 9, 1)),
    ("aten::miopen_rnn_backward.out", datetime.date(2022, 9, 1)),
    ("aten::quantize_per_tensor.tensors_out", datetime.date(2022, 9, 1)),
    ("aten::split", datetime.date(2022, 9, 1)),
    ("aten::split.Tensor", datetime.date(2022, 9, 1)),
    ("aten::split.sizes", datetime.date(2022, 9, 1)),
    ("aten::split_copy.Tensor_out", datetime.date(2022, 9, 1)),
    ("aten::split_with_sizes", datetime.date(2022, 9, 1)),
    ("aten::split_with_sizes_copy.out", datetime.date(2022, 9, 1)),
    ("aten::tensor_split.indices", datetime.date(2022, 9, 1)),
    ("aten::tensor_split.sections", datetime.date(2022, 9, 1)),
    ("aten::tensor_split.tensor_indices_or_sections", datetime.date(2022, 9, 1)),
    ("aten::unbind.Dimname", datetime.date(2022, 9, 1)),
    ("aten::unbind.int", datetime.date(2022, 9, 1)),
    ("aten::unbind_copy.int_out", datetime.date(2022, 9, 1)),
    ("aten::unsafe_split.Tensor_out", datetime.date(2022, 9, 1)),
    ("aten::unsafe_split_with_sizes.out", datetime.date(2022, 9, 1)),
    ("aten::vsplit.array", datetime.date(2022, 9, 1)),
    ("aten::vsplit.int", datetime.date(2022, 9, 1)),
    ("aten::sym_numel", datetime.date(2022, 10, 1)),
    ("aten::to_padded_tensor", datetime.date(2022, 10, 1)),
    ("aten::nested_to_padded_tensor", datetime.date(2022, 10, 1)),
    ("aten::nested_tensor", datetime.date(2022, 10, 15)),
    ("aten::_nested_tensor_layer_norm", datetime.date(2022, 10, 15)),
    ("aten::_torch_cuda_cu_linker_symbol_op", datetime.date(2022, 11, 1)),
    ("aten::_test_inductor_realize", datetime.date(2023, 1, 1)),

    ("aten::upsample_linear1d_backward", datetime.date(2022, 12, 15)),
    ("aten::upsample_bicubic2d_backward", datetime.date(2022, 12, 15)),
    ("aten::upsample_trilinear3d", datetime.date(2022, 12, 15)),
    ("aten::upsample_bilinear2d", datetime.date(2022, 12, 15)),
    ("aten::upsample_nearest3d", datetime.date(2022, 12, 15)),
    ("aten::upsample_nearest2d_backward", datetime.date(2022, 12, 15)),
    ("aten::upsample_bilinear2d_backward", datetime.date(2022, 12, 15)),
    ("aten::upsample_trilinear3d_backward", datetime.date(2022, 12, 15)),
    ("aten::upsample_nearest2d", datetime.date(2022, 12, 15)),
    ("aten::upsample_bicubic2d", datetime.date(2022, 12, 15)),
    ("aten::upsample_nearest1d_backward", datetime.date(2022, 12, 15)),
    ("aten::upsample_nearest3d_backward", datetime.date(2022, 12, 15)),
    ("aten::upsample_linear1d", datetime.date(2022, 12, 15)),
    ("aten::upsample_nearest1d", datetime.date(2022, 12, 15)),
    ("aten::_upsample_nearest_exact3d", datetime.date(2022, 12, 15)),
    ("aten::_upsample_nearest_exact3d_backward", datetime.date(2022, 12, 15)),
    ("aten::_upsample_bilinear2d_aa", datetime.date(2022, 12, 15)),
    ("aten::_upsample_bilinear2d_aa_backward", datetime.date(2022, 12, 15)),
    ("aten::_upsample_bicubic2d_aa", datetime.date(2022, 12, 15)),
    ("aten::_upsample_bicubic2d_aa_backward", datetime.date(2022, 12, 15)),
    ("aten::_upsample_nearest_exact1d", datetime.date(2022, 12, 15)),
    ("aten::_upsample_nearest_exact1d_backward", datetime.date(2022, 12, 15)),
    ("aten::_upsample_nearest_exact2d", datetime.date(2022, 12, 15)),
    ("aten::_upsample_nearest_exact2d_backward", datetime.date(2022, 12, 15)),
    ("aten::_scaled_dot_product_attention", datetime.date(2023, 8, 1)),
    ("aten::_chunk_grad_outputs_efficient_attention", datetime.date(2023, 8, 1)),
    ("aten::_scaled_dot_product_flash_attention", datetime.date(2023, 9, 30)),
    ("aten::_flash_attention_forward", datetime.date(2023, 9, 30)),
    ("aten::_flash_attention_backward", datetime.date(2023, 9, 30)),
    ("aten::_sparse_mask_helper", datetime.date(2023, 3, 15)),
    ("mkldnn::_convolution_pointwise.binary", datetime.date(2022, 12, 15)),
    ("prim::CudaFusionIvalGuard", datetime.date(2023, 2, 1)),
    ("prim::CudaFusionGuard", datetime.date(2023, 2, 1)),
    ("prim::CudaFusionGroup", datetime.date(2023, 2, 1)),
    ("prim::CudaFusionViewGuard", datetime.date(2023, 2, 1)),
    ("prim::CudaFusionSizeEq", datetime.date(2023, 2, 1)),
    ("prim::transpose_copy.int", datetime.date(2023, 2, 1)),
    ("prim::expand_as_copy", datetime.date(2023, 2, 1)),
    ("prim::squeeze_copy", datetime.date(2023, 2, 1)),
    ("prim::squeeze_copy.dim", datetime.date(2023, 2, 1)),
    ("prim::unsqueeze_copy", datetime.date(2023, 2, 1)),
    ("prim::expand_copy", datetime.date(2023, 2, 1)),
    ("prim::flatten_copy", datetime.date(2023, 2, 1)),
    ("prim::add_optional", datetime.date(2023, 2, 1)),
    ("prim::reshape_copy", datetime.date(2023, 2, 1)),
    ("prim::permute_copy", datetime.date(2023, 2, 1)),
    ("prim::infer_unsqueeze_size", datetime.date(2023, 2, 1)),
    ("prim::t_copy", datetime.date(2023, 2, 1)),
    ("prim::view_copy", datetime.date(2023, 2, 1)),
    # BetterTransformer 1.0 internal operators
    ("aten::_transformer_decoder_only_layer_fwd", datetime.date(9999, 1, 1)),
    ("aten::_native_decoder_only_multi_head_attention",
     datetime.date(9999, 1, 1)),
    ("mkldnn::_convolution_pointwise_.binary", datetime.date(2023, 7, 1)),
    # These ops were moved to python under the c10d_functional namespace
    ("c10d::allreduce_", datetime.date(2023, 7, 30)),
    ("aten::wait_tensor", datetime.date(9999, 1, 30)),
    ("aten::reduce_scatter_tensor", datetime.date(9999, 1, 30)),
    ("aten::all_gather_into_tensor", datetime.date(9999, 1, 30)),
    ("aten::all_reduce", datetime.date(9999, 1, 30)),
    ("aten::to_sparse.out", datetime.date(2023, 12, 31)),
    ("aten::to_sparse.sparse_dim_out", datetime.date(2023, 12, 31)),
    ("aten::to_sparse_bsc.out", datetime.date(2023, 12, 31)),
    ("aten::to_sparse_bsr.out", datetime.date(2023, 12, 31)),
    ("aten::to_sparse_csc.out", datetime.date(2023, 12, 31)),
    ("aten::to_sparse_csr.out", datetime.date(2023, 12, 31)),
    ("aten::_structured_sparse_linear", datetime.date(2023, 12, 31)),
    ("aten::batch_norm_backward_elemt.out", datetime.date(2023, 12, 31)),
    ("aten::batch_norm_backward_elemt", datetime.date(2023, 12, 31)),
<<<<<<< HEAD
    ("aten::fbgemm_linear_int8_weight_fp32_activation", datetime.date(2023, 12, 31)),
    ("aten::fbgemm_linear_int8_weight", datetime.date(2023, 12, 31)),
    ("aten::fbgemm_linear_quantize_weight", datetime.date(2023, 12, 31)),
    ("aten::fbgemm_pack_gemm_matrix_fp16", datetime.date(2023, 12, 31)),
    ("aten::fbgemm_linear_fp16_weight_fp32_activation", datetime.date(2023, 12, 31)),
    ("aten::fbgemm_linear_fp16_weight", datetime.date(2023, 12, 31)),
    ("aten::fbgemm_pack_quantized_matrix", datetime.date(2023, 12, 31)),
    ("aten::quantized_lstm_cell", datetime.date(2023, 12, 31)),
    ("aten::quantized_gru_cell", datetime.date(2023, 12, 31)),
    ("aten::quantized_rnn_relu_cell", datetime.date(2023, 12, 31)),
    ("aten::quantized_rnn_tanh_cell", datetime.date(2023, 12, 31)),
=======
    ("aten::sym_constrain_range", datetime.date(2023, 12, 31)),
>>>>>>> 0d368f58
]

ALLOW_LIST_COMPILED = [
    (
        re.compile(item[0]),
        item[1],
        re.compile(item[2]) if len(item) > 2 else None,
    ) for item in ALLOW_LIST if item[1] >= datetime.date.today()
]

def allow_listed(schema):
    for item in ALLOW_LIST_COMPILED:
        if item[0].search(str(schema)):
            if len(item) > 2 and item[2] is not None:
                # if arguments regex is present, use it
                return bool(item[2].search(str(schema)))
            return True
    return False


# The nightly will fail to parse newly added syntax to schema declarations
# Add new schemas that will fail the nightly here
dont_parse_list = [
    ("_TorchScriptTesting.*", datetime.date(2099, 9, 17)),
    ("test_backend", datetime.date(2099, 9, 17)),
    ("dist_c10d", datetime.date(2099, 9, 17)),
    ("__backends__.nnc", datetime.date(2099, 9, 17)),
]

def has_valid_upgraders(schema, version_map):
    # we want to parse through the map to find if
    # the schema has valid upgraders. Since the
    # version map has entry for each overload
    # we need to do some ugly parsing.

    # the name of the operator
    schema_name = schema.name

    if schema_name not in version_map:
        return False

    entries = version_map[schema_name]

    possible_overloads = []
    possible_schemas = []
    for key, upgrader_schema_entries in entries.items():
        possible_overloads.append(key)
        possible_schemas.extend(upgrader_schema_entries)

    # let's make sure this existing schema is part of possible
    # schemas
    for old_schema in possible_schemas:
        if old_schema == schema:
            return True

    return False

def dont_parse(schema_line):
    for item in dont_parse_list:
        if item[1] < datetime.date.today():
            continue
        regexp = re.compile(item[0])
        if regexp.search(schema_line):
            return True
    return False

def load_schemas_to_dict():
    new_schemas = torch._C._jit_get_all_schemas()
    new_schemas += torch._C._jit_get_custom_class_schemas()
    new_schema_dict = defaultdict(list)
    for s in new_schemas:
        new_schema_dict[s.name].append(s)
    return new_schema_dict

def process_version_map(version_map):
    # version map maps full schema name to
    # list of upgraders. Since we only have
    # the name of the schema (aka no overload)
    # we want to first process the map to make
    # the key lookup easier. After this it will be:
    # Dict[schema_name, Dict[overload, List[schema]]]

    output = defaultdict(dict)
    for (key, entries) in version_map.items():
        operator_name = key.split(".")[0]
        schema_entries = [parse_schema(entry.old_schema) for entry in entries]
        output[operator_name][key] = schema_entries
    return output

def check_bc(existing_schemas):
    new_schema_dict = load_schemas_to_dict()
    version_map = process_version_map(torch._C._get_operator_version_map())
    is_bc = True
    broken_ops = []
    for existing_schema in existing_schemas:
        if allow_listed(existing_schema):
            print("schema: ", str(existing_schema), " found on allowlist, skipping")
            continue
        if has_valid_upgraders(existing_schema, version_map):
            print("schema: ", str(existing_schema), " has valid upgrader, skipping")
            continue
        print("processing existing schema: ", str(existing_schema))
        matching_new_schemas = new_schema_dict.get(existing_schema.name, [])
        found = False
        for matching_new_schema in matching_new_schemas:
            if matching_new_schema.is_backward_compatible_with(existing_schema):
                found = True
                break
        if not found:
            print(
                "Can NOT find backward compatible schemas after changes "
                "for schema {} from the following candidates:\n[\n{}\n]".format(
                    str(existing_schema),
                    "\n\t".join(str(s) for s in matching_new_schemas),
                )
            )
            # TODO Print out more details about why candidates don't match.
            broken_ops.append(str(existing_schema))
            is_bc = False
    if is_bc:
        print("Found backward compatible schemas for all existing schemas")
    else:
        print(
            "The PR is introducing backward incompatible changes to the "
            "operator library. Please contact PyTorch team to confirm "
            "whether this change is wanted or not. \n\nBroken ops: "
            "[\n\t{}\n]".format("\n\t".join(broken_ops))
        )
    return is_bc

def check_fc(existing_schemas):
    new_schema_dict = load_schemas_to_dict()
    is_fc = True
    broken_ops = []
    for existing_schema in existing_schemas:
        if allow_listed(existing_schema):
            print("schema: ", str(existing_schema), " found on allowlist, skipping")
            continue
        print("processing existing schema: ", str(existing_schema))
        matching_new_schemas = new_schema_dict.get(existing_schema.name, [])
        found = False
        possible_failure_reasons = []
        for matching_new_schema in matching_new_schemas:
            is_compatible, reason = matching_new_schema.check_forward_compatible_with(existing_schema)
            if is_compatible:
                found = True
                break
            if reason != "":
                possible_failure_reasons.append(reason)
        if not found:
            print(
                "Can NOT find forward compatible schemas after changes "
                "for schema {} from the following candidates:\n[\n{}\n]".format(
                    str(existing_schema),
                    "\n\t".join(str(s) for s in matching_new_schemas),
                )
            )
            print(
                "Refer to following reasons for failure "
                "to find FC schema:\n[\n{}\n]".format(
                    "\n\t".join(str(r) for r in possible_failure_reasons)
                )
            )
            broken_ops.append(str(existing_schema))
            is_fc = False
    if is_fc:
        print("Found forward compatible schemas for all existing schemas")
    else:
        warnings.warn(
            "The PR is introducing a potentially forward incompatible changes to the "
            "operator library. Please contact PyTorch team to confirm "
            "whether this change is wanted or not. \n\nBroken ops: "
            "[\n\t{}\n]".format("\n\t".join(broken_ops))
        )


if __name__ == "__main__":
    parser = argparse.ArgumentParser(description="Process some integers.")
    parser.add_argument(
        "--existing-schemas",
        help="filename to load existing schemas",
        type=str,
        default="schemas.txt",
    )
    args = parser.parse_args()
    existing_schema_dict = {}
    slist = []
    with open(args.existing_schemas) as f:
        while True:
            line = f.readline()
            if not line:
                break

            if dont_parse(line.strip()):
                print("Not parsing schema line: ", line.strip())
                continue
            s = parse_schema(line.strip())
            slist.append(s)

    # TODO in case there is FC breaking changes,
    # we just warn for now until there is a policy.
    check_fc(slist)

    if not check_bc(slist):
        sys.exit(1)<|MERGE_RESOLUTION|>--- conflicted
+++ resolved
@@ -309,7 +309,7 @@
     ("aten::_structured_sparse_linear", datetime.date(2023, 12, 31)),
     ("aten::batch_norm_backward_elemt.out", datetime.date(2023, 12, 31)),
     ("aten::batch_norm_backward_elemt", datetime.date(2023, 12, 31)),
-<<<<<<< HEAD
+    ("aten::sym_constrain_range", datetime.date(2023, 12, 31)),
     ("aten::fbgemm_linear_int8_weight_fp32_activation", datetime.date(2023, 12, 31)),
     ("aten::fbgemm_linear_int8_weight", datetime.date(2023, 12, 31)),
     ("aten::fbgemm_linear_quantize_weight", datetime.date(2023, 12, 31)),
@@ -321,9 +321,6 @@
     ("aten::quantized_gru_cell", datetime.date(2023, 12, 31)),
     ("aten::quantized_rnn_relu_cell", datetime.date(2023, 12, 31)),
     ("aten::quantized_rnn_tanh_cell", datetime.date(2023, 12, 31)),
-=======
-    ("aten::sym_constrain_range", datetime.date(2023, 12, 31)),
->>>>>>> 0d368f58
 ]
 
 ALLOW_LIST_COMPILED = [
