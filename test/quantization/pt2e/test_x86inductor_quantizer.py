--- conflicted
+++ resolved
@@ -1003,128 +1003,6 @@
                     quantizer,
                     node_occurrence,
                     node_list,
-<<<<<<< HEAD
-                )
-
-    @skipIfNoX86
-    def test_qat_conv2d(self):
-        """
-        Test QAT pattern of conv2d_bn with X86InductorQuantizer.
-        """
-        with override_quantized_engine("x86"):
-            m = TestHelperModules.SingleConv2dModule(with_bn=True)
-            example_inputs = (torch.randn(2, 3, 16, 16),)
-            quantizer = X86InductorQuantizer().set_global(
-                xiq.get_default_x86_inductor_quantization_config(is_qat=True)
-            )
-            node_occurrence = {
-                # one for input and weight of the conv, one for output for the conv
-                torch.ops.quantized_decomposed.quantize_per_tensor.default: 2,
-                torch.ops.quantized_decomposed.dequantize_per_tensor.default: 2,
-                # note: quantize op for weights are const propagated
-                torch.ops.quantized_decomposed.quantize_per_channel.default: 0,
-                torch.ops.quantized_decomposed.dequantize_per_channel.default: 1,
-                # BN should be folded into Conv
-                torch.ops.aten._native_batch_norm_legit.default: 0,
-            }
-            node_list = [
-                torch.ops.quantized_decomposed.quantize_per_tensor.default,
-                torch.ops.quantized_decomposed.dequantize_per_tensor.default,
-                torch.ops.aten.conv2d.default,
-                torch.ops.quantized_decomposed.quantize_per_tensor.default,
-                torch.ops.quantized_decomposed.dequantize_per_tensor.default,
-            ]
-            self._test_quantizer(
-                m,
-                example_inputs,
-                quantizer,
-                node_occurrence,
-                node_list,
-                is_qat=True,
-            )
-
-    @skipIfNoX86
-    def test_qat_conv2d_unary(self):
-        """
-        Test QAT pattern of conv2d_bn with unary post ops (such as relu, sigmoid) with X86InductorQuantizer.
-        Currently, only relu as unary post op is supported.
-        """
-        inplace_relu_list = [True, False]
-        with override_quantized_engine("x86"):
-            for inplace_relu in itertools.product(inplace_relu_list):
-                m = TestHelperModules.Conv2dReLUModule(inplace_relu=inplace_relu, with_bn=True)
-                example_inputs = (torch.randn(2, 3, 16, 16),)
-                quantizer = X86InductorQuantizer().set_global(
-                    xiq.get_default_x86_inductor_quantization_config(is_qat=True)
-                )
-                node_occurrence = {
-                    # one for input and weight of the conv, one for output for the relu
-                    torch.ops.quantized_decomposed.quantize_per_tensor.default: 2,
-                    torch.ops.quantized_decomposed.dequantize_per_tensor.default: 2,
-                    # note: quantize op for weights are const propagated
-                    torch.ops.quantized_decomposed.quantize_per_channel.default: 0,
-                    torch.ops.quantized_decomposed.dequantize_per_channel.default: 1,
-                    # BN should be folded into Conv
-                    torch.ops.aten._native_batch_norm_legit.default: 0,
-                }
-                node_list = [
-                    torch.ops.quantized_decomposed.quantize_per_tensor.default,
-                    torch.ops.quantized_decomposed.dequantize_per_tensor.default,
-                    torch.ops.aten.conv2d.default,
-                    torch.ops.aten.relu_.default if inplace_relu else torch.ops.aten.relu.default,
-                    torch.ops.quantized_decomposed.quantize_per_tensor.default,
-                    torch.ops.quantized_decomposed.dequantize_per_tensor.default,
-                ]
-                self._test_quantizer(
-                    m,
-                    example_inputs,
-                    quantizer,
-                    node_occurrence,
-                    node_list,
-                    is_qat=True,
-                )
-
-    @skipIfNoX86
-    def test_qat_conv2d_binary(self):
-        """
-        Test qat pattern of conv2d_bn with binary post ops (such as add) with X86InductorQuantizer.
-        Currently, only add as binary post op is supported.
-        """
-        example_inputs = (torch.randn(2, 3, 6, 6),)
-        quantizer = X86InductorQuantizer().set_global(
-            xiq.get_default_x86_inductor_quantization_config(is_qat=True)
-        )
-        with override_quantized_engine("x86"):
-            for inplace_add in [True, False]:
-                m = TestHelperModules.Conv2dAddModule(inplace_add=inplace_add, with_bn=True)
-                node_occurrence = {
-                    # one for input and weight of the conv
-                    # one for output for the add
-                    # one for extra input node of add
-                    torch.ops.quantized_decomposed.quantize_per_tensor.default: 3,
-                    torch.ops.quantized_decomposed.dequantize_per_tensor.default: 3,
-                    # quantize_per_channel for weights are const propagated
-                    torch.ops.quantized_decomposed.quantize_per_channel.default: 0,
-                    torch.ops.quantized_decomposed.dequantize_per_channel.default: 1,
-                    # BN should be folded into Conv
-                    torch.ops.aten._native_batch_norm_legit.default: 0,
-                }
-                node_list = [
-                    torch.ops.quantized_decomposed.quantize_per_tensor.default,
-                    torch.ops.quantized_decomposed.dequantize_per_tensor.default,
-                    torch.ops.aten.conv2d.default,
-                    torch.ops.aten.add_.Tensor if inplace_add else torch.ops.aten.add.Tensor,
-                    torch.ops.quantized_decomposed.quantize_per_tensor.default,
-                    torch.ops.quantized_decomposed.dequantize_per_tensor.default,
-                ]
-                self._test_quantizer(
-                    m,
-                    example_inputs,
-                    quantizer,
-                    node_occurrence,
-                    node_list,
-=======
->>>>>>> 871e27a6
                     is_qat=True,
                 )
 
