# Owner(s): ["module: inductor"]
import functools
import pickle
import tempfile
import unittest
from unittest.mock import patch

import torch
from torch._dynamo.test_case import run_tests, TestCase
from torch._dynamo.utils import counters
from torch._inductor import config
from torch._inductor.codecache import (
    AsyncCompile,
    FxGraphCachePickler,
    FxGraphHashDetails,
    TensorMetadata,
    TensorMetadataAndValues,
)
from torch.testing._internal.common_cuda import SM80OrLater
from torch.testing._internal.common_device_type import largeTensorTest
from torch.testing._internal.common_utils import (
    instantiate_parametrized_tests,
    parametrize,
)
from torch.testing._internal.inductor_utils import HAS_CUDA
from torch.utils._triton import has_triton

HAS_TRITON = has_triton()

requires_cuda = functools.partial(unittest.skipIf, not HAS_CUDA, "requires cuda")
requires_triton = functools.partial(unittest.skipIf, not HAS_TRITON, "requires triton")


class MyModel(torch.nn.Module):
    def __init__(self):
        super().__init__()
        self.fc1 = torch.nn.Linear(10, 10)

    def forward(self, inp):
        return self.fc1(inp)


def _run_codecache_test(start_method):
    torch._inductor.config.worker_start_method = start_method
    torch._inductor.config.compile_threads = 16
    AsyncCompile.warm_pool()

    model = MyModel().cuda()
    model = torch.compile(model)
    inp = torch.rand(10, 10).cuda()
    model(inp).sum().backward()


@requires_cuda()
def test_codecache_spawn():
    _run_codecache_test("spawn")


@requires_cuda()
def test_codecache_fork():
    _run_codecache_test("fork")


class MyModelConv2d(torch.nn.Module):
    def __init__(self, dim=512):
        super().__init__()
        self.conv1 = torch.nn.Conv2d(3, dim, kernel_size=3, stride=2, bias=False)
        self.conv2 = torch.nn.Conv2d(dim, dim, kernel_size=3, stride=2, bias=False)

    def forward(self, x):
        x = self.conv1(x)
        torch._dynamo.graph_break()
        x = self.conv2(x)
        return x


@instantiate_parametrized_tests
class TestFxGraphCache(TestCase):
    @classmethod
    def setUpClass(cls):
        # Reroute all cache disk activity to a clean temporary directory to
        # ensure isolation (and initial cache misses). Deliberately create the
        # temp dir in setUpClass, however, so that individual test runs reuse
        # the same location. We don't expect different tests to reuse cache
        # entries, so preserving the temp dir provides that additional testing.
        cls.tmpdir = tempfile.TemporaryDirectory()
        cls.cache_dir_patch = patch("torch._inductor.codecache.cache_dir")
        cls.cache_dir_patch.start().return_value = cls.tmpdir.name

    @classmethod
    def tearDownClass(cls):
        cls.cache_dir_patch.stop()
        cls.tmpdir.cleanup()

    def setUp(self):
        counters.clear()

    @requires_triton()
    @config.patch({"fx_graph_cache": True})
    @parametrize("device", ("cuda", "cpu"))
    @parametrize("dtype", (torch.float32, torch.bfloat16))
    @parametrize("dynamic", (False, True))
    def test_cache_load_function(self, device, dtype, dynamic):
        """
        Verify that we can populate and load functions from the cache.
        """
        if device == "cuda" and not HAS_CUDA:
            raise unittest.SkipTest("requires CUDA")
        if device == "cuda" and dtype == torch.bfloat16 and not SM80OrLater:
            raise unittest.SkipTest("requires SM80 or later")

        def fn(x, y):
            return (x * 2, y @ y)

        a = torch.rand(25, dtype=dtype, device=device)
        b = torch.rand(5, 5, dtype=dtype, device=device)
        c = a.view(5, 5)

        compiled_fn = torch.compile(fn, dynamic=dynamic)

        # A first call shold miss in the cache.
        self.assertEqual(fn(a, b), compiled_fn(a, b))
        self.assertEqual(counters["inductor"]["fxgraph_cache_miss"], 1)
        self.assertEqual(counters["inductor"]["fxgraph_cache_hit"], 0)

        # A second call should hit. (First reset so in-memory guards
        # don't prevent compilation).
        torch._dynamo.reset()
        self.assertEqual(fn(a, b), compiled_fn(a, b))
        self.assertEqual(counters["inductor"]["fxgraph_cache_miss"], 1)
        self.assertEqual(counters["inductor"]["fxgraph_cache_hit"], 1)

        # But we expect different code if the tensors are aliased.
        torch._dynamo.reset()
        self.assertEqual(fn(a, c), compiled_fn(a, c))
        self.assertEqual(counters["inductor"]["fxgraph_cache_miss"], 2)
        self.assertEqual(counters["inductor"]["fxgraph_cache_hit"], 1)

    @requires_triton()
    @config.patch({"fx_graph_cache": True})
    @parametrize("device", ("cuda", "cpu"))
<<<<<<< HEAD
    @parametrize("dtype", (torch.float32, torch.bfloat16))
    @parametrize("dynamic", (False, True))
    def test_cache_load_model(self, device, dtype, dynamic):
=======
    @parametrize("dtype", (torch.float32, torch.float16))
    def test_cache_load_model(self, device, dtype):
>>>>>>> 53282725
        """
        Verify that we can populate and load models from the cache.
        """
        if device == "cuda" and not HAS_CUDA:
            raise unittest.SkipTest("requires CUDA")

        def fn(mod, x):
            mod.zero_grad()
            mod(x).sum().backward()
            return [p.grad for p in mod.parameters()]

        compiled_fn = torch.compile(fn, dynamic=False)

<<<<<<< HEAD
        compiled_model = torch.compile(model, dynamic=dynamic)
=======
        mod = MyModelConv2d().to(device=device, dtype=dtype)
        inp = torch.randn(2, 3, 16, 16, device=device, dtype=dtype)
>>>>>>> 53282725

        # The first call should see all cache misses.
        counters.clear()
        grads1 = compiled_fn(mod, inp)
        self.assertGreater(counters["inductor"]["fxgraph_cache_miss"], 0)
        self.assertEqual(counters["inductor"]["fxgraph_cache_hit"], 0)

        # The second should see all hits. (First reset so in-memory guards
        # don't prevent compilation).
        counters.clear()
        torch._dynamo.reset()
        grads2 = compiled_fn(mod, inp)
        self.assertEqual(counters["inductor"]["fxgraph_cache_miss"], 0)
        self.assertGreater(counters["inductor"]["fxgraph_cache_hit"], 0)

        # And the results should be the same.
        self.assertEqual(grads1, grads2)

    @largeTensorTest("9GB", device="cuda")
    @config.patch({"fx_graph_cache": True})
    @parametrize("device", ("cuda",))
    @parametrize("dtype", (torch.float32, torch.bfloat16))
    def test_cache_load_with_guards_int32_bounds(self, device, dtype):
        """
        Test caching the same graph, but under conditions that introduce guards
        for tensor sizes < int32.
        """
        if device == "cuda" and not HAS_CUDA:
            raise unittest.SkipTest("requires CUDA")
        if device == "cuda" and dtype == torch.bfloat16 and not SM80OrLater:
            raise unittest.SkipTest("requires SM80 or later")

        def fn(x, y):
            return (x + x, y + y)

        compiled_fn = torch.compile(fn, dynamic=True)

        # Iterate over different shapes, varying whether the total
        # size is below or above int32. For each combination, we expect
        # different guards around whether the symbolic sizes do or do
        # not exceed int32.
        shapes = (
            ((5, 6), (7, 8)),
            ((5, 6), (47000, 47001)),
            ((47000, 47001), (5, 6)),
        )
        for a_shape, b_shape in shapes:
            a = torch.rand(a_shape, device=device, dtype=dtype)
            b = torch.rand(b_shape, device=device, dtype=dtype)

            # AVOID a dynamo reset here. We expect guards to have been
            # added that will be violated with the new shape. We should
            # see a recompilation (along with a cache miss).
            counters.clear()
            self.assertEqual(fn(a, b), compiled_fn(a, b))
            self.assertGreater(counters["inductor"]["fxgraph_cache_miss"], 0)
            self.assertEqual(counters["inductor"]["fxgraph_cache_hit"], 0)

            # A second call should hit. (Reset here to force compilation).
            counters.clear()
            torch._dynamo.reset()
            self.assertEqual(fn(a, b), compiled_fn(a, b))
            self.assertEqual(counters["inductor"]["fxgraph_cache_miss"], 0)
            self.assertGreater(counters["inductor"]["fxgraph_cache_hit"], 0)

    @config.patch({"fx_graph_cache": True})
    @parametrize("device", ("cuda", "cpu"))
    @parametrize("dtype", (torch.float32, torch.bfloat16))
    def test_cache_load_with_guards_static_bounds(self, device, dtype):
        """
        Test caching the same graph, but under conditions that introduce guards
        for static bounds.
        """
        if device == "cuda" and not HAS_CUDA:
            raise unittest.SkipTest("requires CUDA")
        if device == "cuda" and dtype == torch.bfloat16 and not SM80OrLater:
            raise unittest.SkipTest("requires SM80 or later")

        # See lowering; for all of the pooling operators, we always guard and
        # make the height/width static.
        def fn(x):
            return torch.nn.functional.adaptive_avg_pool2d(x, [5, 7])

        compiled_fn = torch.compile(fn, dynamic=True)

        # Iterate over different input shapes. Each new shape should cause
        # a cache miss.
        shapes = ((1, 64, 8, 9), (1, 64, 9, 10), (1, 64, 10, 11))
        for shape in shapes:
            x = torch.rand(shape, device=device, dtype=dtype)

            # AVOID a dynamo reset here. For each cache hit, we expect guards
            # to have been added that will be violated with each new shape.
            # We should see a recompilation (along with a cache miss).
            counters.clear()
            self.assertEqual(fn(x), compiled_fn(x))
            self.assertGreater(counters["inductor"]["fxgraph_cache_miss"], 0)
            self.assertEqual(counters["inductor"]["fxgraph_cache_hit"], 0)

            # A second call should hit.
            counters.clear()
            torch._dynamo.reset()
            self.assertEqual(fn(x), compiled_fn(x))
            self.assertEqual(counters["inductor"]["fxgraph_cache_miss"], 0)
            self.assertGreater(counters["inductor"]["fxgraph_cache_hit"], 0)

    @config.patch({"fx_graph_cache": True})
    def test_cache_clear(self):
        """
        Test clearing the cache.
        """

        def fn(x, y):
            return (x * y,)

        a = torch.rand(5, 5)
        b = torch.rand(5, 5)

        compiled_fn = torch.compile(fn)

        # A first call shold miss in the cache.
        self.assertEqual(fn(a, b), compiled_fn(a, b))
        self.assertEqual(counters["inductor"]["fxgraph_cache_miss"], 1)
        self.assertEqual(counters["inductor"]["fxgraph_cache_hit"], 0)

        # A second call should hit.
        counters.clear()
        torch._dynamo.reset()
        self.assertEqual(fn(a, b), compiled_fn(a, b))
        self.assertEqual(counters["inductor"]["fxgraph_cache_miss"], 0)
        self.assertEqual(counters["inductor"]["fxgraph_cache_hit"], 1)

        # Clear the cache; now we should miss.
        counters.clear()
        torch._dynamo.reset()
        torch._inductor.codecache.FxGraphCache.clear()
        self.assertEqual(fn(a, b), compiled_fn(a, b))
        self.assertEqual(counters["inductor"]["fxgraph_cache_miss"], 1)
        self.assertEqual(counters["inductor"]["fxgraph_cache_hit"], 0)


class TestFxGraphCacheHashing(TestCase):
    def test_tensor_constants(self):
        """
        Test the handling of small vs. large tensor constants.
        """
        data = FxGraphCachePickler.dumps(torch.tensor(list(range(9))))
        self.assertIsInstance(pickle.loads(data), TensorMetadata)

        data = FxGraphCachePickler.dumps(torch.tensor(list(range(8))))
        self.assertIsInstance(pickle.loads(data), TensorMetadataAndValues)

    def test_hash_fake_tensors(self):
        """
        Test hashing (pickling) FakeTensors with various characteristics.
        """
        with torch._subclasses.FakeTensorMode():
            # Verify that FakeTensors get pickled into a TensorMetadata:
            data = FxGraphCachePickler.dumps(torch.randn(1))
            self.assertIsInstance(pickle.loads(data), TensorMetadata)

            # Different shapes:
            self.assertEqual(
                FxGraphCachePickler.dumps(torch.randn(3)),
                FxGraphCachePickler.dumps(torch.randn(3)),
            )
            self.assertNotEqual(
                FxGraphCachePickler.dumps(torch.randn(3)),
                FxGraphCachePickler.dumps(torch.randn(4)),
            )
            self.assertNotEqual(
                FxGraphCachePickler.dumps(torch.randn(3)),
                FxGraphCachePickler.dumps(torch.randn(3, 3)),
            )

            self.assertEqual(
                FxGraphCachePickler.dumps(torch.randn(3, 3)),
                FxGraphCachePickler.dumps(torch.randn(3, 3)),
            )
            self.assertNotEqual(
                FxGraphCachePickler.dumps(torch.randn(3, 3)),
                FxGraphCachePickler.dumps(torch.randn(3, 4)),
            )
            self.assertNotEqual(
                FxGraphCachePickler.dumps(torch.randn(3, 3)),
                FxGraphCachePickler.dumps(torch.randn(4, 3)),
            )

            # Different strides:
            self.assertEqual(
                FxGraphCachePickler.dumps(torch.randn(3, 3)),
                FxGraphCachePickler.dumps(
                    torch.randn(3, 3).transpose(0, 1).transpose(0, 1)
                ),
            )
            self.assertNotEqual(
                FxGraphCachePickler.dumps(torch.randn(3, 3)),
                FxGraphCachePickler.dumps(torch.randn(3, 3).transpose(0, 1)),
            )

            # Different storage offsets:
            self.assertEqual(
                FxGraphCachePickler.dumps(torch.randn(3)[1:]),
                FxGraphCachePickler.dumps(torch.randn(3)[1:]),
            )
            self.assertNotEqual(
                FxGraphCachePickler.dumps(torch.randn(3)[1:]),
                FxGraphCachePickler.dumps(torch.randn(2)),
            )

            # Different dtypes:
            self.assertEqual(
                FxGraphCachePickler.dumps(torch.randn(3, dtype=torch.float32)),
                FxGraphCachePickler.dumps(torch.randn(3, dtype=torch.float32)),
            )
            self.assertNotEqual(
                FxGraphCachePickler.dumps(torch.randn(3, dtype=torch.float32)),
                FxGraphCachePickler.dumps(torch.randn(3, dtype=torch.float64)),
            )

            # Different 'requires_grad':
            self.assertEqual(
                FxGraphCachePickler.dumps(torch.randn(3, requires_grad=True)),
                FxGraphCachePickler.dumps(torch.randn(3, requires_grad=True)),
            )
            self.assertNotEqual(
                FxGraphCachePickler.dumps(torch.randn(3, requires_grad=True)),
                FxGraphCachePickler.dumps(torch.randn(3, requires_grad=False)),
            )

            # Different memory formats:
            self.assertNotEqual(
                FxGraphCachePickler.dumps(torch.randn(1, 2, 3, 4)),
                FxGraphCachePickler.dumps(
                    torch.randn(1, 2, 3, 4).to(memory_format=torch.channels_last)
                ),
            )

            # Different devices:
            self.assertEqual(
                FxGraphCachePickler.dumps(torch.randn(3, device="meta")),
                FxGraphCachePickler.dumps(torch.randn(3, device="meta")),
            )
            self.assertNotEqual(
                FxGraphCachePickler.dumps(torch.randn(3, device="meta")),
                FxGraphCachePickler.dumps(torch.randn(3, device="cpu")),
            )

            if HAS_CUDA and torch.cuda.device_count() >= 2:
                self.assertEqual(
                    FxGraphCachePickler.dumps(torch.randn(3, device="cuda:1")),
                    FxGraphCachePickler.dumps(torch.randn(3, device="cuda:1")),
                )
                self.assertNotEqual(
                    FxGraphCachePickler.dumps(torch.randn(3, device="cuda:0")),
                    FxGraphCachePickler.dumps(torch.randn(3, device="cuda:1")),
                )

    def test_hash_kwargs(self):
        """
        Test the special handling of the kwargs when hashing, i.e.,
        ordering of the kwargs dict and any set arguments.
        """
        # Dict order of the kwargs should not affect hashes.
        details1 = FxGraphHashDetails(None, [], {"a": 0, "z": 1})
        details2 = FxGraphHashDetails(None, [], {"z": 1, "a": 0})
        self.assertEqual(
            FxGraphCachePickler.dumps(details1),
            FxGraphCachePickler.dumps(details2),
        )

        # Different kwarg values should affect hashes.
        details1 = FxGraphHashDetails(None, [], {"a": 0})
        details2 = FxGraphHashDetails(None, [], {"a": 1})
        self.assertNotEqual(
            FxGraphCachePickler.dumps(details1),
            FxGraphCachePickler.dumps(details2),
        )

        # Set order should not affect hashes. Sets are unordered, but
        # sorting and creating a new set seems to change the order.
        set1 = {"a", "b", "c", "d", "e", "f", "g"}
        set2 = set(sorted(set1))  # noqa: C414
        details1 = FxGraphHashDetails(None, [], {"a": set1})
        details2 = FxGraphHashDetails(None, [], {"a": set2})
        self.assertEqual(
            FxGraphCachePickler.dumps(details1),
            FxGraphCachePickler.dumps(details2),
        )

        # But different set contents should affect hashes.
        details1 = FxGraphHashDetails(None, [], {"a": {1, 2, 3}})
        details2 = FxGraphHashDetails(None, [], {"a": {1, 2}})
        self.assertNotEqual(
            FxGraphCachePickler.dumps(details1),
            FxGraphCachePickler.dumps(details2),
        )

    def test_hash_config_changes(self):
        """
        Test that different config settings affect hashes.
        """
        with config.patch({"max_autotune": False}):
            details1 = FxGraphHashDetails(None, [], {})
            details2 = FxGraphHashDetails(None, [], {})

        with config.patch({"max_autotune": True}):
            details3 = FxGraphHashDetails(None, [], {})

        self.assertEqual(
            FxGraphCachePickler.dumps(details1),
            FxGraphCachePickler.dumps(details2),
        )
        self.assertNotEqual(
            FxGraphCachePickler.dumps(details1),
            FxGraphCachePickler.dumps(details3),
        )


if __name__ == "__main__":
    run_tests()<|MERGE_RESOLUTION|>--- conflicted
+++ resolved
@@ -139,14 +139,9 @@
     @requires_triton()
     @config.patch({"fx_graph_cache": True})
     @parametrize("device", ("cuda", "cpu"))
-<<<<<<< HEAD
-    @parametrize("dtype", (torch.float32, torch.bfloat16))
+    @parametrize("dtype", (torch.float32, torch.float16))
     @parametrize("dynamic", (False, True))
     def test_cache_load_model(self, device, dtype, dynamic):
-=======
-    @parametrize("dtype", (torch.float32, torch.float16))
-    def test_cache_load_model(self, device, dtype):
->>>>>>> 53282725
         """
         Verify that we can populate and load models from the cache.
         """
@@ -158,14 +153,10 @@
             mod(x).sum().backward()
             return [p.grad for p in mod.parameters()]
 
-        compiled_fn = torch.compile(fn, dynamic=False)
-
-<<<<<<< HEAD
-        compiled_model = torch.compile(model, dynamic=dynamic)
-=======
+        compiled_fn = torch.compile(fn, dynamic=dynamic)
+
         mod = MyModelConv2d().to(device=device, dtype=dtype)
         inp = torch.randn(2, 3, 16, 16, device=device, dtype=dtype)
->>>>>>> 53282725
 
         # The first call should see all cache misses.
         counters.clear()
