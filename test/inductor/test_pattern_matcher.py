--- conflicted
+++ resolved
@@ -14,7 +14,9 @@
 )
 from torch._inductor.pattern_matcher import (
     _TargetExpr,
+    CallFunction,
     gen_pattern,
+    KeywordArg,
     PatternExpr,
     PatternPrettyPrinter,
 )
@@ -745,13 +747,6 @@
         self.common(fn, args, 0, 0)
 
     def test_match_with_mutation(self):
-        from torch._inductor.pattern_matcher import (
-            CallFunction,
-            KeywordArg,
-            PatternMatcherPass,
-            register_graph_pattern,
-        )
-
         counter = 0
         test_pass = PatternMatcherPass(prevent_match_across_mutations=True)
 
@@ -917,185 +912,6 @@
                     msg=f"Found mismatched pattern {key}. Run gen_attention_patterns.py",
                 )
 
-<<<<<<< HEAD
-    def test_match_equivalent_function_invocations1(self):
-        counter = 0
-        test_pass = PatternMatcherPass(prevent_match_across_mutations=True)
-
-        args = [
-            torch.randn(20, device="cuda"),
-            torch.randn(10, 15, device="cuda"),
-            torch.randn(15, 20, device="cuda"),
-        ]
-
-        def f0(inp, a, b):
-            return torch.ops.aten.addmm(inp, a, b)
-
-        def f1(inp, a, b):
-            return torch.ops.aten.addmm(inp, a, b, beta=1.0)
-
-        def f2(inp, a, b):
-            return torch.ops.aten.addmm(inp, a, b, beta=1.0, alpha=1.0)
-
-        # This graph pattern should successfully match all of the above functions
-        @register_graph_pattern(
-            CallFunction(
-                torch.ops.aten.addmm,
-                Arg(),
-                Arg(),
-                Arg(),
-                beta=KeywordArg("beta"),
-                alpha=KeywordArg("alpha"),
-            ),
-            pass_dict=test_pass,
-        )
-        def addmm_replacement(match: Match, inp, mat1, mat2, beta, alpha):
-            nonlocal counter
-            counter += 1
-
-            def repl(inp, x1, x2):
-                return (x1 @ x2) * alpha + inp * beta
-
-            with V.fake_mode:
-                match.replace_by_example(repl, [inp, mat1, mat2])
-
-        with unittest.mock.patch(
-            "torch._inductor.fx_passes.post_grad.pass_patterns",
-            torch._inductor.fx_passes.post_grad.pass_patterns + [test_pass],
-        ):
-            for fn in (f0, f1, f2):
-                counter = 0
-                expected = fn(*copy.deepcopy(args))
-                opt_fn = torch.compile(fn)
-                actual, (code) = run_and_get_code(opt_fn, args[0], args[1], args[2])
-                # pattern should match
-                self.assertEqual(counter, 1)
-                torch.testing.assert_close(actual, expected)
-                # addmm should be replaced
-                FileCheck().check_not("extern_kernels.addmm(").run(code[0])
-
-    def test_match_equivalent_function_invocations2(self):
-        counter = 0
-        test_pass = PatternMatcherPass(prevent_match_across_mutations=True)
-
-        args = [
-            torch.randn(20, device="cuda"),
-            torch.randn(10, 15, device="cuda"),
-            torch.randn(15, 20, device="cuda"),
-        ]
-
-        def f0(inp, a, b):
-            return torch.ops.aten.addmm(inp, a, b)
-
-        def f1(inp, a, b):
-            return torch.ops.aten.addmm(inp, a, b, beta=1.0)
-
-        def f2(inp, a, b):
-            return torch.ops.aten.addmm(inp, a, b, beta=1.0, alpha=1.0)
-
-        # This graph pattern should only match f0
-        @register_graph_pattern(
-            CallFunction(torch.ops.aten.addmm, Arg(), Arg(), Arg()),
-            pass_dict=test_pass,
-        )
-        def addmm_replacement(match: Match, inp, mat1, mat2):
-            nonlocal counter
-            counter += 1
-
-            def repl(inp, x1, x2):
-                return x1 @ x2 + inp
-
-            with V.fake_mode:
-                match.replace_by_example(repl, [inp, mat1, mat2])
-
-        with unittest.mock.patch(
-            "torch._inductor.fx_passes.post_grad.pass_patterns",
-            torch._inductor.fx_passes.post_grad.pass_patterns + [test_pass],
-        ):
-            for fn in (f0, f1, f2):
-                counter = 0
-                expected = fn(*copy.deepcopy(args))
-                actual = torch.compile(fn)(*copy.deepcopy(args))
-                self.assertEqual(counter, 1)
-                torch.testing.assert_close(actual, expected)
-
-    def test_match_equivalent_function_invocations3(self):
-        counter = 0
-        test_pass = PatternMatcherPass(prevent_match_across_mutations=True)
-
-        args = [
-            torch.randn(20, device="cuda"),
-            torch.randn(10, 15, device="cuda"),
-            torch.randn(15, 20, device="cuda"),
-        ]
-
-        def f0(inp, a, b):
-            return torch.ops.aten.addmm(inp, a, b)
-
-        def f1(inp, a, b):
-            return torch.ops.aten.addmm(inp, a, b, beta=1.0)
-
-        def f2(inp, a, b):
-            return torch.ops.aten.addmm(inp, a, b, beta=1.0, alpha=1.0)
-
-        # This graph pattern should only match f1
-        @register_graph_pattern(
-            CallFunction(
-                torch.ops.aten.addmm, Arg(), Arg(), Arg(), beta=KeywordArg("beta")
-            ),
-            pass_dict=test_pass,
-        )
-        def addmm_replacement(match: Match, inp, mat1, mat2, beta):
-            nonlocal counter
-            counter += 1
-
-            def repl(inp, x1, x2):
-                return x1 @ x2 + inp
-
-            with V.fake_mode:
-                match.replace_by_example(repl, [inp, mat1, mat2])
-
-        with unittest.mock.patch(
-            "torch._inductor.fx_passes.post_grad.pass_patterns",
-            torch._inductor.fx_passes.post_grad.pass_patterns + [test_pass],
-        ):
-            for fn in (f0, f1, f2):
-                counter = 0
-                expected = fn(*copy.deepcopy(args))
-                actual = torch.compile(fn)(*copy.deepcopy(args))
-                self.assertEqual(counter, 1)
-                torch.testing.assert_close(actual, expected)
-
-    def test_randperm_index(self):
-        def scaled_index_add(x, y, scale_y):
-            index = torch.randperm(x.shape[0], device=x.device)[: y.shape[0]]
-            out = torch.index_add(x, dim=0, source=y * scale_y, index=index)
-            return out
-
-        dim = 4
-        x = torch.randn([8, dim], requires_grad=True, device="cuda")
-        gO = torch.randn([8, dim], device="cuda")
-        y = torch.randn([4, dim], requires_grad=True, device="cuda")
-        scale = torch.randn([dim], requires_grad=True, device="cuda")
-
-        with torch.no_grad():
-            self.common(lambda *args: scaled_index_add(*args), (x, y, scale), 1, 3)
-
-        def code_check(codes):
-            self.assertNotIn("device_assert", codes[0])
-            self.assertNotIn("device_assert", codes[1])
-
-        # Ugh, there is an extra match here because of removing pointless views
-        self.common(
-            lambda *args: scaled_index_add(*args).backward(gO),
-            (x, y, scale),
-            3,
-            7,
-            additional_check=code_check,
-        )
-
-=======
->>>>>>> 17ab74c3
 
 if __name__ == "__main__":
     if IS_LINUX and HAS_CUDA:
