--- conflicted
+++ resolved
@@ -180,24 +180,6 @@
   return result;
 }
 
-namespace {
-
-bool einsum_check_label(unsigned char label) {
-  return std::isalpha(label);
-}
-
-uint8_t einsum_label_to_index(unsigned char label) {
-  constexpr uint8_t NUM_OF_LETTERS = 'z' - 'a' + 1;
-  return std::isupper(label) ? label - 'A' : NUM_OF_LETTERS + (label - 'a');
-}
-
-unsigned char einsum_index_to_label(uint8_t index) {
-  constexpr uint8_t NUM_OF_LETTERS = 'z' - 'a' + 1;
-  return index < NUM_OF_LETTERS ? index + 'A' : index - NUM_OF_LETTERS + 'a';
-}
-
-} // namespace
-
 // There are roughly three parts to compute einsum:
 // 1. Parse equation to extract the labels for each input operand and output
 // 2. Unsqueeze missing dimensions from input operands and permute to align them
@@ -217,8 +199,22 @@
         path->size());
   }
 
+  // Labels must be in range [A-Za-z]
+  constexpr uint8_t NUM_OF_LETTERS = 'z' - 'a' + 1;
+  constexpr uint8_t TOTAL_LABELS = NUM_OF_LETTERS * 2;
+
   // Code used to identify ELLIPSIS ("...")
-  constexpr uint8_t ELLIPSIS = 52;
+  constexpr uint8_t ELLIPSIS = TOTAL_LABELS;
+
+  // Convert label in [A-Za-z] to subscript in [0, TOTAL_LABELS)
+  auto label_to_subscript = [=](unsigned char label) -> uint8_t {
+    return std::isupper(label) ? label - 'A' : label - 'a' + NUM_OF_LETTERS;
+  };
+
+  // Convert subscript in [0, TOTAL_LABELS) to label in [A-Za-z]
+  auto subscript_to_label = [=](uint8_t s) -> unsigned char {
+    return s < NUM_OF_LETTERS ? s + 'A' : s + 'a' - NUM_OF_LETTERS;
+  };
 
   // Find arrow (->) to split equation into lhs and rhs
   const auto arrow_pos = equation.find("->");
@@ -265,11 +261,11 @@
       default:
         // Parse label
         TORCH_CHECK(
-            einsum_check_label(label),
+            std::isalpha(label),
             "einsum(): invalid subscript given at index ",
             i,
             " in the equation string, subscripts must be in [a-zA-Z]");
-        op_labels[curr_op].push_back(einsum_label_to_index(label));
+        op_labels[curr_op].push_back(label_to_subscript(label));
     }
   }
 
@@ -277,8 +273,6 @@
       curr_op == num_ops - 1,
       "einsum(): more operands were provided than specified in the equation");
 
-  // Labels must be within [a-zA-Z].
-  constexpr uint8_t TOTAL_LABELS = 52;
   std::vector<int64_t> label_count(TOTAL_LABELS, 0);
 
   // The maximum number of dimensions covered by any ellipsis, needed when
@@ -365,11 +359,11 @@
 
         default:
           TORCH_CHECK(
-              einsum_check_label(label),
+              std::isalpha(label),
               "einsum(): invalid subscript given at index ",
-            lhs.size() + 2 + i,
+              lhs.size() + 2 + i,
               " in the equation string, subscripts must be in [a-zA-Z]");
-          const auto index = einsum_label_to_index(label);
+          const auto index = label_to_subscript(label);
           TORCH_CHECK(
               // Ensure label appeared at least once for some input operand and at
               // most once for the output
@@ -459,11 +453,7 @@
         TORCH_CHECK(
           op.size(dim) == op.size(prev_dim),
             "einsum(): subscript ",
-<<<<<<< HEAD
-            einsum_index_to_label(label),
-=======
             subscript_to_label(s),
->>>>>>> 4a2d2e5e
             " is repeated for operand ",
             i,
             " but the sizes don't match, ",
