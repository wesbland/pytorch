--- conflicted
+++ resolved
@@ -126,19 +126,12 @@
         def forward(self, x_1, pred_1, pred2_1):
             true_graph_0 = self.true_graph_0
             false_graph_0 = self.false_graph_0
-<<<<<<< HEAD
-            conditional = torch.ops.pyop.cond(pred_1, true_graph_0, false_graph_0, [[x_1]]);  pred_1 = true_graph_0 = false_graph_0 = None
-            true_graph_1 = self.true_graph_1
-            false_graph_1 = self.false_graph_1
-            conditional_1 = torch.ops.pyop.cond(pred2_1, true_graph_1, false_graph_1, [[x_1, x_1]]);  pred2_1 = true_graph_1 = false_graph_1 = x_1 = None
-=======
             conditional = torch.ops.cond(pred_1, true_graph_0, false_graph_0, [[x_1]]);
             pred_1 = true_graph_0 = false_graph_0 = None
             true_graph_1 = self.true_graph_1
             false_graph_1 = self.false_graph_1
             conditional_1 = torch.ops.cond(pred2_1, true_graph_1, false_graph_1, [[x_1, x_1]]);
             pred2_1 = true_graph_1 = false_graph_1 = x_1 = None
->>>>>>> 044e359b
             add = torch.ops.aten.add.Tensor(conditional, conditional_1);  conditional = conditional_1 = None
             return add
         """
